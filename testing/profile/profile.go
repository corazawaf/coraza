--- conflicted
+++ resolved
@@ -53,18 +53,10 @@
 // It contains metadata and instructions for a test
 // It requires more documentation
 type Profile struct {
-<<<<<<< HEAD
-	Rules         string `yaml:"rules,omitempty"`
-	Pass          bool
-	Meta          ProfileMeta
-	Tests         []ProfileTest
-	TinyGoDisable bool
-=======
 	Rules string        `yaml:"rules,omitempty"`
 	Pass  bool          `yaml:"pass,omitempty"`
 	Meta  ProfileMeta   `yaml:"meta,omitempty"`
 	Tests []ProfileTest `yaml:"tests,omitempty"`
->>>>>>> af8558a6
 }
 
 type ExpectedOutput struct {
