--- conflicted
+++ resolved
@@ -30,22 +30,6 @@
 	}
 	fmt.Printf("Loading %d profiles\n", len(profile.Profiles))
 	for _, p := range profile.Profiles {
-<<<<<<< HEAD
-		if p.TinyGoDisable && IsTinyGo {
-			continue
-		}
-		tt, err := testList(&p, nil)
-		if err != nil {
-			t.Error(err)
-		}
-		for _, test := range tt {
-			testname := p.Tests[0].Title
-
-			t.Run(testname, func(t *testing.T) {
-				if err := test.RunPhases(); err != nil {
-					t.Errorf("%s, ERROR: %s", test.Name, err)
-				}
-=======
 		t.Run(p.Meta.Name, func(t *testing.T) {
 			tt, err := testList(&p, nil)
 			if err != nil {
@@ -53,8 +37,6 @@
 			}
 			for _, test := range tt {
 				testname := p.Tests[0].Title
->>>>>>> af8558a6
-
 				t.Run(testname, func(t *testing.T) {
 					if err := test.RunPhases(); err != nil {
 						t.Errorf("%s, ERROR: %s", test.Name, err)
