// Copyright 2022 Juan Pablo Tosso and the OWASP Coraza contributors
// SPDX-License-Identifier: Apache-2.0

// These benchmarks don't currently compile with TinyGo
//go:build !tinygo
// +build !tinygo

package coreruleset

import (
	"archive/zip"
	"bufio"
	"bytes"
	"fmt"
	"io"
	"io/fs"
	"net/http"
	"net/http/httptest"
	"net/url"
	"os"
	"path/filepath"
	"strconv"
	"testing"

	"github.com/bmatcuk/doublestar/v4"
	"github.com/coreruleset/go-ftw/config"
	"github.com/coreruleset/go-ftw/runner"
	"github.com/coreruleset/go-ftw/test"
	"github.com/rs/zerolog"

	"github.com/corazawaf/coraza/v3"
	txhttp "github.com/corazawaf/coraza/v3/http"
	"github.com/corazawaf/coraza/v3/types"
)

var crsReader fs.FS

func init() {
	fmt.Println("Preparing CRS...")
	ver := "32e6d80419d386a330ddaf5e60047a4a1c38a160"
	if crs, err := downloadCRS(ver); err != nil {
		panic(fmt.Sprintf("failed to download CRS: %s", err.Error()))
	} else {
		if f, err := fs.Sub(crs, fmt.Sprintf("coreruleset-%s", ver)); err != nil {
			panic(err)
		} else {
			crsReader = f
		}
	}
}

func BenchmarkCRSCompilation(b *testing.B) {
	rec, err := os.ReadFile(filepath.Join("..", "..", "coraza.conf-recommended"))
	if err != nil {
		b.Fatal(err)
	}
	for i := 0; i < b.N; i++ {
		_, err := coraza.NewWAF(coraza.NewWAFConfig().
			WithRootFS(crsReader).
			WithDirectives(string(rec)).
			WithDirectives("Include crs-setup.conf.example").
			WithDirectives("Include rules/*.conf"))
		if err != nil {
			b.Fatal(err)
		}
	}
}

func BenchmarkCRSSimpleGET(b *testing.B) {
	waf := crsWAF(b)

	b.ResetTimer() // only benchmark execution, not compilation
	for i := 0; i < b.N; i++ {
		tx := waf.NewTransaction()
		tx.ProcessConnection("127.0.0.1", 8080, "127.0.0.1", 8080)
		tx.ProcessURI("GET", "/some_path/with?parameters=and&other=Stuff", "HTTP/1.1")
		tx.AddRequestHeader("Host", "localhost")
		tx.AddRequestHeader("User-Agent", "Mozilla/5.0 (Macintosh; Intel Mac OS X 10_14_5) AppleWebKit/537.36 (KHTML, like Gecko) Chrome/75.0.3770.100 Safari/537.36")
		tx.AddRequestHeader("Accept", "application/json")
		tx.ProcessRequestHeaders()
		if _, err := tx.ProcessRequestBody(); err != nil {
			b.Error(err)
		}
		tx.AddResponseHeader("Content-Type", "application/json")
		tx.ProcessResponseHeaders(200, "OK")
		if _, err := tx.ProcessResponseBody(); err != nil {
			b.Error(err)
		}
		tx.ProcessLogging()
		if err := tx.Close(); err != nil {
			b.Error(err)
		}
	}
}

func BenchmarkCRSSimplePOST(b *testing.B) {
	waf := crsWAF(b)

	b.ResetTimer() // only benchmark execution, not compilation
	for i := 0; i < b.N; i++ {
		tx := waf.NewTransaction()
		tx.ProcessConnection("127.0.0.1", 8080, "127.0.0.1", 8080)
		tx.ProcessURI("POST", "/some_path/with?parameters=and&other=Stuff", "HTTP/1.1")
		tx.AddRequestHeader("Host", "localhost")
		tx.AddRequestHeader("User-Agent", "Mozilla/5.0 (Macintosh; Intel Mac OS X 10_14_5) AppleWebKit/537.36 (KHTML, like Gecko) Chrome/75.0.3770.100 Safari/537.36")
		tx.AddRequestHeader("Accept", "application/json")
		tx.AddRequestHeader("Content-Type", "application/x-www-form-urlencoded")
		tx.ProcessRequestHeaders()
		if _, err := tx.ResponseBodyWriter().Write([]byte("parameters2=and&other2=Stuff")); err != nil {
			b.Error(err)
		}
		if _, err := tx.ProcessRequestBody(); err != nil {
			b.Error(err)
		}
		tx.AddResponseHeader("Content-Type", "application/json")
		tx.ProcessResponseHeaders(200, "OK")
		if _, err := tx.ProcessResponseBody(); err != nil {
			b.Error(err)
		}
		tx.ProcessLogging()
		if err := tx.Close(); err != nil {
			b.Error(err)
		}
	}
}

func TestFTW(t *testing.T) {
	conf := coraza.NewWAFConfig()
	// Configs are loaded with a precise order:
	// 1. Coraza config
	// 2. Custom Rules for testing and eventually overrides of the basic Coraza config
	// 3. CRS basic config
	// 4. CRS rules (on top of which are applied the previously defined SecDefaultAction)
	conf = conf.WithDirectivesFromFile(filepath.Join("..", "..", "coraza.conf-recommended"))
	conf = conf.WithDirectives(`
SecResponseBodyMimeType text/plain
SecDefaultAction "phase:3,log,auditlog,pass"
SecDefaultAction "phase:4,log,auditlog,pass"

SecAction "id:900005,\
  phase:1,\
  nolog,\
  pass,\
  ctl:ruleEngine=DetectionOnly,\
  ctl:ruleRemoveById=910000,\
  # Interferes with ftw log scanning
  ctl:ruleRemoveById=920250,\
  setvar:tx.paranoia_level=4,\
  setvar:tx.crs_validate_utf8_encoding=1,\
  setvar:tx.arg_name_length=100,\
  setvar:tx.arg_length=400,\
  setvar:tx.total_arg_length=64000,\
  setvar:tx.max_num_args=255,\
  setvar:tx.max_file_size=64100,\
  setvar:tx.combined_file_sizes=65535"

# Write the value from the X-CRS-Test header as a marker to the log
SecRule REQUEST_HEADERS:X-CRS-Test "@rx ^.*$" \
  "id:999999,\
  phase:1,\
  log,\
  msg:'X-CRS-Test %{MATCHED_VAR}',\
  pass,\
  t:none"
`)
<<<<<<< HEAD
	conf = conf.WithDirectivesFromFile(filepath.Join(crspath, "crs-setup.conf.example"))
	conf = conf.WithDirectivesFromFile(filepath.Join(crspath, "rules", "*.conf"))
=======

	rec, err := os.ReadFile(filepath.Join("..", "..", "coraza.conf-recommended"))
	if err != nil {
		t.Fatal(err)
	}
>>>>>>> 9db5a595

	conf = conf.
		WithRootFS(crsReader).
		WithDirectives(string(rec)).
		WithDirectives("Include crs-setup.conf.example").
		WithDirectives("Include rules/*.conf")

	errorPath := filepath.Join(t.TempDir(), "error.log")
	errorFile, err := os.Create(errorPath)
	if err != nil {
		t.Fatalf("failed to create error log: %v", err)
	}
	errorWriter := bufio.NewWriter(errorFile)
	conf = conf.WithErrorLogger(func(rule types.MatchedRule) {
		msg := rule.ErrorLog(0)
		if _, err := io.WriteString(errorWriter, msg); err != nil {
			t.Fatal(err)
		}
		if err := errorWriter.Flush(); err != nil {
			t.Fatal(err)
		}
	})

	waf, err := coraza.NewWAF(conf)
	if err != nil {
		t.Fatal(err)
	}

	s := httptest.NewServer(txhttp.WrapHandler(waf, t.Logf, http.HandlerFunc(func(w http.ResponseWriter, r *http.Request) {
		// Emulated httpbin behaviour: /anything endpoint acts as an echo server, writing back the request body
		if r.URL.Path == "/anything" {
			defer r.Body.Close()
			w.Header().Set("Content-Type", "text/plain")
			_, err = io.Copy(w, r.Body)
			if err != nil {
				t.Fatalf("handler can not read request body: %v", err)
			}
		} else {
			fmt.Fprintf(w, "Hello!")
		}
	})))
	defer s.Close()

	var tests []test.FTWTest
	err = doublestar.GlobWalk(crsReader, "tests/regression/tests/**/*.yaml", func(path string, d os.DirEntry) error {
		yaml, err := fs.ReadFile(crsReader, path)
		if err != nil {
			return err
		}
		t, err := test.GetTestFromYaml(yaml)
		if err != nil {
			return err
		}
		tests = append(tests, t)
		return nil
	})
	if err != nil {
		t.Fatal(err)
	}

	u, _ := url.Parse(s.URL)
	host := u.Hostname()
	port, _ := strconv.Atoi(u.Port())
	// TODO(anuraaga): Don't use global config for FTW for better support of programmatic.
	zerolog.SetGlobalLevel(zerolog.InfoLevel)
	_ = config.NewConfigFromFile(".ftw.yml")
	config.FTWConfig.LogFile = errorPath
	config.FTWConfig.TestOverride.Input.DestAddr = &host
	config.FTWConfig.TestOverride.Input.Port = &port

	res := runner.Run(tests, runner.Config{
		ShowTime: false,
		Quiet:    true,
	})

	if len(res.Stats.Failed) > 0 {
		t.Errorf("failed tests: %v", res.Stats.Failed)
	}
}

func crsWAF(t testing.TB) coraza.WAF {
	t.Helper()
	rec, err := os.ReadFile(filepath.Join("..", "..", "coraza.conf-recommended"))
	if err != nil {
		t.Fatal(err)
	}
	conf := coraza.NewWAFConfig().
		WithDirectives(string(rec)).
		WithDirectives("Include crs-setup.conf.example").
		WithDirectives("Include rules/*.conf")

	waf, err := coraza.NewWAF(conf)
	if err != nil {
		t.Fatal(err)
	}

	return waf
}
func downloadCRS(version string) (*zip.Reader, error) {
	uri := fmt.Sprintf("https://github.com/coreruleset/coreruleset/archive/%s.zip", version)
	// download file from uri
	res, err := http.Get(uri)
	if err != nil {
		return nil, err
	}
	defer res.Body.Close()
	crsZip, err := io.ReadAll(res.Body)
	return zip.NewReader(bytes.NewReader(crsZip), int64(len(crsZip)))
}<|MERGE_RESOLUTION|>--- conflicted
+++ resolved
@@ -126,13 +126,13 @@
 
 func TestFTW(t *testing.T) {
 	conf := coraza.NewWAFConfig()
-	// Configs are loaded with a precise order:
-	// 1. Coraza config
-	// 2. Custom Rules for testing and eventually overrides of the basic Coraza config
-	// 3. CRS basic config
-	// 4. CRS rules (on top of which are applied the previously defined SecDefaultAction)
-	conf = conf.WithDirectivesFromFile(filepath.Join("..", "..", "coraza.conf-recommended"))
-	conf = conf.WithDirectives(`
+  
+  rec, err := os.ReadFile(filepath.Join("..", "..", "coraza.conf-recommended"))
+	if err != nil {
+		t.Fatal(err)
+	}
+	
+  customTestingConfig = `
 SecResponseBodyMimeType text/plain
 SecDefaultAction "phase:3,log,auditlog,pass"
 SecDefaultAction "phase:4,log,auditlog,pass"
@@ -163,20 +163,15 @@
   pass,\
   t:none"
 `)
-<<<<<<< HEAD
-	conf = conf.WithDirectivesFromFile(filepath.Join(crspath, "crs-setup.conf.example"))
-	conf = conf.WithDirectivesFromFile(filepath.Join(crspath, "rules", "*.conf"))
-=======
-
-	rec, err := os.ReadFile(filepath.Join("..", "..", "coraza.conf-recommended"))
-	if err != nil {
-		t.Fatal(err)
-	}
->>>>>>> 9db5a595
-
+  // Configs are loaded with a precise order:
+	// 1. Coraza config
+	// 2. Custom Rules for testing and eventually overrides of the basic Coraza config
+	// 3. CRS basic config
+	// 4. CRS rules (on top of which are applied the previously defined SecDefaultAction)
 	conf = conf.
 		WithRootFS(crsReader).
 		WithDirectives(string(rec)).
+    WithDirectives(customTestingConfig).
 		WithDirectives("Include crs-setup.conf.example").
 		WithDirectives("Include rules/*.conf")
 
