module github.com/corazawaf/coraza/v3/testing/coreruleset

go 1.23.0

require (
	github.com/bmatcuk/doublestar/v4 v4.9.0
	github.com/corazawaf/coraza-coreruleset/v4 v4.15.0
	github.com/corazawaf/coraza/v3 v3.3.3
	github.com/coreruleset/albedo v0.2.0
	github.com/coreruleset/go-ftw v1.3.0
	github.com/rs/zerolog v1.34.0
)

require (
	github.com/Masterminds/goutils v1.1.1 // indirect
	github.com/Masterminds/semver v1.5.0 // indirect
	github.com/Masterminds/sprig v2.22.0+incompatible // indirect
	github.com/corazawaf/libinjection-go v0.2.2 // indirect
	github.com/coreruleset/ftw-tests-schema/v2 v2.2.0 // indirect
	github.com/fsnotify/fsnotify v1.7.0 // indirect
	github.com/go-viper/mapstructure/v2 v2.3.0 // indirect
	github.com/goccy/go-json v0.10.5 // indirect
	github.com/goccy/go-yaml v1.18.0 // indirect
	github.com/google/go-cmp v0.6.0 // indirect
	github.com/google/uuid v1.6.0 // indirect
	github.com/gotnospirit/makeplural v0.0.0-20180622080156-a5f48d94d976 // indirect
	github.com/gotnospirit/messageformat v0.0.0-20221001023931-dfe49f1eb092 // indirect
	github.com/huandu/xstrings v1.4.0 // indirect
	github.com/icza/backscanner v0.0.0-20241124160932-dff01ac50250 // indirect
	github.com/imdario/mergo v0.3.16 // indirect
	github.com/kaptinlin/go-i18n v0.1.4 // indirect
	github.com/kaptinlin/jsonschema v0.4.5 // indirect
	github.com/knadh/koanf/maps v0.1.1 // indirect
	github.com/knadh/koanf/parsers/yaml v0.1.0 // indirect
	github.com/knadh/koanf/providers/env v1.0.0 // indirect
	github.com/knadh/koanf/providers/file v1.1.2 // indirect
	github.com/knadh/koanf/providers/rawbytes v0.1.0 // indirect
	github.com/knadh/koanf/v2 v2.1.2 // indirect
	github.com/kyokomi/emoji/v2 v2.2.13 // indirect
	github.com/magefile/mage v1.15.1-0.20250615140142-78acbaf2e3ae // indirect
	github.com/mattn/go-colorable v0.1.13 // indirect
	github.com/mattn/go-isatty v0.0.20 // indirect
	github.com/mitchellh/copystructure v1.2.0 // indirect
	github.com/mitchellh/reflectwalk v1.0.2 // indirect
	github.com/petar-dambovaliev/aho-corasick v0.0.0-20250424160509-463d218d4745 // indirect
	github.com/rogpeppe/go-internal v1.13.1 // indirect
	github.com/tidwall/gjson v1.18.0 // indirect
	github.com/tidwall/match v1.1.1 // indirect
	github.com/tidwall/pretty v1.2.1 // indirect
	github.com/valllabh/ocsf-schema-golang v1.0.3 // indirect
	github.com/yargevad/filepathx v1.0.0 // indirect
<<<<<<< HEAD
	golang.org/x/crypto v0.39.0 // indirect
	golang.org/x/net v0.41.0 // indirect
	golang.org/x/sync v0.15.0 // indirect
	golang.org/x/sys v0.33.0 // indirect
	golang.org/x/text v0.26.0 // indirect
=======
	golang.org/x/crypto v0.40.0 // indirect
	golang.org/x/net v0.42.0 // indirect
	golang.org/x/sync v0.16.0 // indirect
	golang.org/x/sys v0.34.0 // indirect
>>>>>>> fddbcd68
	golang.org/x/time v0.9.0 // indirect
	google.golang.org/protobuf v1.35.1 // indirect
	gopkg.in/yaml.v3 v3.0.1 // indirect
	rsc.io/binaryregexp v0.2.0 // indirect
)

replace github.com/corazawaf/coraza/v3 => ../../<|MERGE_RESOLUTION|>--- conflicted
+++ resolved
@@ -49,18 +49,11 @@
 	github.com/tidwall/pretty v1.2.1 // indirect
 	github.com/valllabh/ocsf-schema-golang v1.0.3 // indirect
 	github.com/yargevad/filepathx v1.0.0 // indirect
-<<<<<<< HEAD
-	golang.org/x/crypto v0.39.0 // indirect
-	golang.org/x/net v0.41.0 // indirect
-	golang.org/x/sync v0.15.0 // indirect
-	golang.org/x/sys v0.33.0 // indirect
-	golang.org/x/text v0.26.0 // indirect
-=======
 	golang.org/x/crypto v0.40.0 // indirect
 	golang.org/x/net v0.42.0 // indirect
 	golang.org/x/sync v0.16.0 // indirect
 	golang.org/x/sys v0.34.0 // indirect
->>>>>>> fddbcd68
+	golang.org/x/text v0.27.0 // indirect
 	golang.org/x/time v0.9.0 // indirect
 	google.golang.org/protobuf v1.35.1 // indirect
 	gopkg.in/yaml.v3 v3.0.1 // indirect
