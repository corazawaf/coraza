module github.com/corazawaf/coraza/v3/testing/coreruleset

go 1.21
<<<<<<< HEAD

toolchain go1.23.0
=======
>>>>>>> a7a4be27

require (
	github.com/bmatcuk/doublestar/v4 v4.6.1
	github.com/corazawaf/coraza-coreruleset/v4 v4.3.0
	github.com/corazawaf/coraza/v3 v3.0.0-00010101000000-000000000000
	github.com/coreruleset/go-ftw v0.6.4
	github.com/rs/zerolog v1.33.0
)

require (
	github.com/Masterminds/goutils v1.1.1 // indirect
	github.com/Masterminds/semver v1.5.0 // indirect
	github.com/Masterminds/sprig v2.22.0+incompatible // indirect
	github.com/corazawaf/libinjection-go v0.2.1 // indirect
	github.com/coreruleset/ftw-tests-schema v1.1.0 // indirect
	github.com/fatih/color v1.16.0 // indirect
	github.com/fsnotify/fsnotify v1.7.0 // indirect
	github.com/go-viper/mapstructure/v2 v2.0.0-alpha.1 // indirect
	github.com/goccy/go-yaml v1.11.3 // indirect
	github.com/google/go-cmp v0.6.0 // indirect
	github.com/google/uuid v1.6.0 // indirect
	github.com/huandu/xstrings v1.4.0 // indirect
	github.com/icza/backscanner v0.0.0-20240328210400-b40c3a86dec5 // indirect
	github.com/imdario/mergo v0.3.16 // indirect
	github.com/knadh/koanf/maps v0.1.1 // indirect
	github.com/knadh/koanf/parsers/yaml v0.1.0 // indirect
	github.com/knadh/koanf/providers/env v0.1.0 // indirect
	github.com/knadh/koanf/providers/file v0.1.0 // indirect
	github.com/knadh/koanf/providers/rawbytes v0.1.0 // indirect
	github.com/knadh/koanf/v2 v2.1.1 // indirect
	github.com/kyokomi/emoji/v2 v2.2.13 // indirect
	github.com/magefile/mage v1.15.0 // indirect
	github.com/mattn/go-colorable v0.1.13 // indirect
	github.com/mattn/go-isatty v0.0.20 // indirect
	github.com/mitchellh/copystructure v1.2.0 // indirect
	github.com/mitchellh/reflectwalk v1.0.2 // indirect
	github.com/petar-dambovaliev/aho-corasick v0.0.0-20240411101913-e07a1f0e8eb4 // indirect
	github.com/tidwall/gjson v1.17.1 // indirect
	github.com/tidwall/match v1.1.1 // indirect
	github.com/tidwall/pretty v1.2.1 // indirect
	github.com/yargevad/filepathx v1.0.0 // indirect
	golang.org/x/crypto v0.25.0 // indirect
	golang.org/x/net v0.27.0 // indirect
	golang.org/x/sync v0.7.0 // indirect
	golang.org/x/sys v0.22.0 // indirect
<<<<<<< HEAD
	golang.org/x/tools v0.21.1-0.20240508182429-e35e4ccd0d2d // indirect
=======
>>>>>>> a7a4be27
	golang.org/x/xerrors v0.0.0-20231012003039-104605ab7028 // indirect
	gopkg.in/yaml.v3 v3.0.1 // indirect
	rsc.io/binaryregexp v0.2.0 // indirect
)

replace github.com/corazawaf/coraza/v3 => ../../<|MERGE_RESOLUTION|>--- conflicted
+++ resolved
@@ -1,11 +1,6 @@
 module github.com/corazawaf/coraza/v3/testing/coreruleset
 
-go 1.21
-<<<<<<< HEAD
-
-toolchain go1.23.0
-=======
->>>>>>> a7a4be27
+go 1.23
 
 require (
 	github.com/bmatcuk/doublestar/v4 v4.6.1
@@ -51,10 +46,6 @@
 	golang.org/x/net v0.27.0 // indirect
 	golang.org/x/sync v0.7.0 // indirect
 	golang.org/x/sys v0.22.0 // indirect
-<<<<<<< HEAD
-	golang.org/x/tools v0.21.1-0.20240508182429-e35e4ccd0d2d // indirect
-=======
->>>>>>> a7a4be27
 	golang.org/x/xerrors v0.0.0-20231012003039-104605ab7028 // indirect
 	gopkg.in/yaml.v3 v3.0.1 // indirect
 	rsc.io/binaryregexp v0.2.0 // indirect
