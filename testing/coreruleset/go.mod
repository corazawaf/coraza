--- conflicted
+++ resolved
@@ -1,12 +1,6 @@
 module github.com/corazawaf/coraza/v3/testing/coreruleset
 
-<<<<<<< HEAD
 go 1.21
-=======
-go 1.22
-
-toolchain go1.22.4
->>>>>>> 2f2603e6
 
 require (
 	github.com/bmatcuk/doublestar/v4 v4.6.1
