--- conflicted
+++ resolved
@@ -1,10 +1,6 @@
 module github.com/corazawaf/coraza/v3/testing/coreruleset
 
-<<<<<<< HEAD
-go 1.23
-=======
 go 1.22.3
->>>>>>> 84521d31
 
 require (
 	github.com/bmatcuk/doublestar/v4 v4.6.1
