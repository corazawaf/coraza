--- conflicted
+++ resolved
@@ -120,12 +120,8 @@
 	}
 }
 
-<<<<<<< HEAD
-func crsWAF() (*corazawaf.WAF, error) {
-=======
-func crsWAF(t testing.TB) *coraza.WAF {
+func crsWAF(t testing.TB) *corazawaf.WAF {
 	t.Helper()
->>>>>>> 05d352c8
 	files := []string{
 		"../coraza.conf-recommended",
 		path.Join(crspath, "crs-setup.conf.example"),
