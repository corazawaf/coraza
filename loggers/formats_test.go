--- conflicted
+++ resolved
@@ -18,11 +18,8 @@
 	"encoding/json"
 	"testing"
 
-<<<<<<< HEAD
 	"github.com/corazawaf/coraza/v2/types"
-=======
 	"github.com/stretchr/testify/require"
->>>>>>> 30f000af
 )
 
 /*
@@ -76,9 +73,8 @@
 	require.Equal(t, "some message", legacyAl.AuditData.Messages[0], "failed to match legacy formatter")
 }
 
-<<<<<<< HEAD
 func TestFlattenFormatter(t *testing.T) {
-	al := createAuditLog()
+	al := createAuditLog(t)
 	bts, err := flattenFormatter(al)
 	if err != nil {
 		t.Error(err)
@@ -106,11 +102,8 @@
 	}
 }
 
-func createAuditLog() *AuditLog {
-=======
 func createAuditLog(t *testing.T) *AuditLog {
 	t.Helper()
->>>>>>> 30f000af
 	return &AuditLog{
 		Parts: types.AuditLogParts([]types.AuditLogPart("ABCDEFGHIJKZ")),
 		Transaction: AuditTransaction{
