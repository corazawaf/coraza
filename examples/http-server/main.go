package main

import (
	"context"
	"fmt"
	"io"
	"net/http"

	txhttp "github.com/corazawaf/coraza/v3/http"
	"github.com/corazawaf/coraza/v3/internal/corazawaf"
	"github.com/corazawaf/coraza/v3/internal/seclang"
	"github.com/corazawaf/coraza/v3/types"
)

var waf *corazawaf.WAF

func hello(w http.ResponseWriter, req *http.Request) {
	fmt.Fprintf(w, "hello world, not disrupted.\n")
}

func main() {
	if err := setupCoraza(); err != nil {
		panic(err)
	}
	http.Handle("/hello", corazaRequestHandler(http.HandlerFunc(hello)))

	fmt.Println("Server is running.")
	panic(http.ListenAndServe(":8090", nil))
}

func setupCoraza() error {
<<<<<<< HEAD
	waf = corazawaf.NewWAF()
=======
	waf = coraza.NewWAF()
	waf.SetDebugLogLevel(9)
>>>>>>> 05d352c8
	seclang := seclang.NewParser(waf)
	if err := seclang.FromString(`
		# This is a comment
		SecRequestBodyAccess On
		SecRule ARGS:id "@eq 0" "id:1, phase:1,deny, status:403,msg:'Invalid id',log,auditlog"
		SecRule REQUEST_BODY "somecontent" "id:100, phase:2,deny, status:403,msg:'Invalid request body',log,auditlog"
		SecRule RESPONSE_BODY "somecontent" "id:200, phase:4,deny, status:403,msg:'Invalid response body',log,auditlog"
	`); err != nil {
		return err
	}
	return nil
}

func corazaRequestHandler(h http.Handler) http.Handler {
	fn := func(w http.ResponseWriter, r *http.Request) {
		tx := waf.NewTransaction(context.Background())
		defer func() {
			// We run phase 5 rules and create audit logs (if enabled)
			tx.ProcessLogging()
			// we remove temporary files and free some memory
			if err := tx.Clean(); err != nil {
				fmt.Println(err)
			}
		}()
		w = &interceptor{
			origWriter: w,
			tx:         tx,
		}
		/*
			ProcessRequest is just a wrapper around ProcessConnection, ProcessURI,
			ProcessRequestHeaders and ProcessRequestBody.
			It fails if any of these functions returns an error and it stops on interruption.
		*/
		if it, err := txhttp.ProcessRequest(tx, r); err != nil {
			showCorazaError(w, 500, err.Error())
			return
		} else if it != nil {
			processInterruption(w, it)
			return
		}
		// We continue with the other middlewares by catching the response
		h.ServeHTTP(w, r)
		// we must intercept the response body :(
		if it, err := tx.ProcessResponseBody(); err != nil {
			showCorazaError(w, 500, err.Error())
			return
		} else if it != nil {
			processInterruption(w, it)
			return
		}
		// we release the buffer
		reader, err := tx.ResponseBodyBuffer.Reader()
		if err != nil {
			showCorazaError(w, 500, err.Error())
			return
		}
		if _, err := io.Copy(w, reader); err != nil {
			showCorazaError(w, 500, err.Error())
		}
	}

	return http.HandlerFunc(fn)
}

func processInterruption(w http.ResponseWriter, it *types.Interruption) {
	if it.Status == 0 {
		it.Status = 500
	}
	if it.Action == "deny" {
		showCorazaError(w, it.Status, "Transaction disrupted.")
	}
}

func showCorazaError(w http.ResponseWriter, status int, msg string) {
	w.WriteHeader(status)
	if msg == "" {
		msg = "Unhandled error"
	}
	_, err := fmt.Fprintln(w, msg)
	if err != nil {
		fmt.Println(err)
	}
}<|MERGE_RESOLUTION|>--- conflicted
+++ resolved
@@ -29,12 +29,8 @@
 }
 
 func setupCoraza() error {
-<<<<<<< HEAD
 	waf = corazawaf.NewWAF()
-=======
-	waf = coraza.NewWAF()
 	waf.SetDebugLogLevel(9)
->>>>>>> 05d352c8
 	seclang := seclang.NewParser(waf)
 	if err := seclang.FromString(`
 		# This is a comment
