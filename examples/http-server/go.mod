module github.com/corazawaf/coraza/v3/examples/http-server

<<<<<<< HEAD
go 1.23
=======
go 1.22

require github.com/corazawaf/coraza/v3 v3.2.1

require (
	github.com/corazawaf/libinjection-go v0.2.1 // indirect
	github.com/magefile/mage v1.15.0 // indirect
	github.com/petar-dambovaliev/aho-corasick v0.0.0-20240411101913-e07a1f0e8eb4 // indirect
	github.com/tidwall/gjson v1.18.0 // indirect
	github.com/tidwall/match v1.1.1 // indirect
	github.com/tidwall/pretty v1.2.1 // indirect
	golang.org/x/net v0.30.0 // indirect
	golang.org/x/sync v0.8.0 // indirect
	golang.org/x/tools v0.22.0 // indirect
	rsc.io/binaryregexp v0.2.0 // indirect
)
>>>>>>> 84521d31
<|MERGE_RESOLUTION|>--- conflicted
+++ resolved
@@ -1,11 +1,8 @@
 module github.com/corazawaf/coraza/v3/examples/http-server
 
-<<<<<<< HEAD
-go 1.23
-=======
-go 1.22
+go 1.22.3
 
-require github.com/corazawaf/coraza/v3 v3.2.1
+require github.com/corazawaf/coraza/v3 v3.0.0-00010101000000-000000000000
 
 require (
 	github.com/corazawaf/libinjection-go v0.2.1 // indirect
@@ -14,9 +11,11 @@
 	github.com/tidwall/gjson v1.18.0 // indirect
 	github.com/tidwall/match v1.1.1 // indirect
 	github.com/tidwall/pretty v1.2.1 // indirect
+	github.com/valllabh/ocsf-schema-golang v1.0.3 // indirect
 	golang.org/x/net v0.30.0 // indirect
 	golang.org/x/sync v0.8.0 // indirect
-	golang.org/x/tools v0.22.0 // indirect
+	google.golang.org/protobuf v1.34.1 // indirect
 	rsc.io/binaryregexp v0.2.0 // indirect
 )
->>>>>>> 84521d31
+
+replace github.com/corazawaf/coraza/v3 => ../../