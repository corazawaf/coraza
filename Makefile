<<<<<<< HEAD
# Go parameters
GOCMD=go
ENTRYFILE=cmd/coraza-waf/*.go
GOBUILD=$(GOCMD) build -ldflags "-w -s" -o coraza-waf $(ENTRYFILE)
GOCLEAN=$(GOCMD) clean
GOTEST=$(GOCMD) test
GOGET=$(GOCMD) get
BINARY_NAME=skipper
BINARY_UNIX=$(BINARY_NAME)

all: waf
waf: 	
		CGO_ENABLED=1 go get ./...
		$(GOBUILD)
test: 
		$(GOTEST) ./...
		$(GOTEST) -v -coverprofile=docs/coverage-waf.out ./...
clean: 
		$(GOCLEAN)
		rm -f $(BINARY_NAME)
libinjection:
		gcc -std=c99 -Wall -Werror -fpic -c pkg/utils/libinjection/src/libinjection_sqli.c -o libinjection_sqli.o 
		gcc -std=c99 -Wall -Werror -fpic -c pkg/utils/libinjection/src/libinjection_xss.c -o libinjection_xss.o
		gcc -std=c99 -Wall -Werror -fpic -c pkg/utils/libinjection/src/libinjection_html5.c -o libinjection_html5.o
		gcc -dynamiclib -shared -o libinjection.so libinjection_sqli.o libinjection_xss.o libinjection_html5.o
		#OS X: update_dyld_shared_cache
		cp *.so /usr/local/lib
		cp *.o /usr/local/lib
		cp pkg/utils/libinjection/src/*.h /usr/local/include/
		chmod 444 /usr/local/include/libinjection*
		ldconfig
skipper-filter:
		go build -ldflags "-w -s" -linkshared cmd/coraza-waf/skipper.go -o skipper_mod_coraza_waf.so
install:
		# only for debian by now
		mkdir -p /etc/coraza-waf/profiles/default
		mkdir -p /opt/coraza-waf/log/audit
		id -u coraza-waf &>/dev/null || useradd -r -s /bin/false coraza-waf
		cp scripts/debian/coraza-waf.service /etc/init.d/coraza-waf
		cp examples/skipper/default.conf /etc/coraza-waf/profiles/default/
		mv coraza-waf /bin/coraza-waf
		cp examples/skipper/routes.eskip /etc/coraza-waf/
		cp examples/skipper/skipper.yaml /etc/coraza-waf/
		cp examples/skipper/default.conf /etc/coraza-waf/profiles/default/rules.conf
		update-rc.d coraza-waf defaults
		make eskip
		mv eskip /bin/
		chown -R coraza-waf:root /opt/coraza-waf/log
		chown -R root:root /etc/coraza-waf
		chown root:root /bin/coraza-waf
		chown root:root /bin/eskip
		find /opt/coraza-waf -type d -exec chmod 755 {} \;
		find /etc/coraza-waf -type d -exec chmod 755 {} \;
		find /etc/coraza-waf -type f -exec chmod 655 {} \;
		# If we want to bind low ports using coraza-waf
		setcap CAP_NET_BIND_SERVICE=+eip /bin/coraza-waf
=======
# Go parameters
CGOLDFLAGS=-O2 -L$(CURDIR)
GOCMD=GOCACHE=/tmp CGO_CFLAGS="-I/usr/include" CGO_LDFLAGS="$(CGOLDFLAGS)" go
ENTRYFILE=cmd/coraza-waf/*.go
GOBUILD=$(GOCMD) build -mod=vendor -ldflags "-w -s" -o coraza-waf $(ENTRYFILE)
GOCLEAN=$(GOCMD) clean
GOTEST=$(GOCMD) test
GOGET=$(GOCMD) get
BINARY_NAME=skipper
BINARY_UNIX=$(BINARY_NAME)

#For install
BINDIR := /usr/bin
CORDIR := /etc/coraza-waf
OPTDIR := /opt/coraza-waf

all: libinjection waf
waf: 	
		$(GOBUILD)
test: 
		$(GOTEST) ./...
		$(GOTEST) -v -coverprofile=docs/coverage-waf.out ./...
clean: 
		rm -f $(BINARY_NAME) *.so *.o
libinjection:
		gcc -std=c99 -Wall -Werror -fpic -c pkg/utils/libinjection/src/libinjection_sqli.c -o libinjection_sqli.o 
		gcc -std=c99 -Wall -Werror -fpic -c pkg/utils/libinjection/src/libinjection_xss.c -o libinjection_xss.o
		gcc -std=c99 -Wall -Werror -fpic -c pkg/utils/libinjection/src/libinjection_html5.c -o libinjection_html5.o
		gcc -dynamiclib -shared -o libinjection.so libinjection_sqli.o libinjection_xss.o libinjection_html5.o
libinjection-install: libinjection
		#OS X: update_dyld_shared_cache
		cp *.so /usr/local/lib
		cp *.o /usr/local/lib
		cp pkg/utils/libinjection/src/*.h /usr/local/include/
		chmod 444 /usr/local/include/libinjection*
		ldconfig	
protoc:
		protoc -I internal/proto --go_out=plugins=grpc:. internal/proto/*.proto
skipper-filter:
		go build -ldflags "-w -s" -linkshared cmd/coraza-waf/skipper.go -o skipper_mod_coraza_waf.so
install:
		# only for debian by now
		mkdir -p ${DESTDIR}${CORDIR}/profiles/default
		mkdir -p ${DESTDIR}${OPTDIR}/log/audit
		mkdir -p ${DESTDIR}/usr/include
		mkdir -p ${DESTDIR}/usr/lib
		mkdir -p ${DESTDIR}${BINDIR}
		#libinjection
		cp *.so ${DESTDIR}/usr/lib
		cp *.o ${DESTDIR}/usr/lib
		cp pkg/utils/libinjection/src/*.h ${DESTDIR}/usr/include/
		#ldconfig will fail in CI
		ldconfig ||true

		useradd -r -s /bin/false coraza-waf || true
		cp examples/skipper/default.conf ${DESTDIR}${CORDIR}/profiles/default/
		cp coraza-waf ${DESTDIR}${BINDIR}/coraza-waf
		cp examples/skipper/routes.eskip ${DESTDIR}${CORDIR}/
		cp examples/rpc/rpc.yaml ${DESTDIR}${CORDIR}/
		cp examples/skipper/skipper.yaml ${DESTDIR}${CORDIR}/
		cp examples/skipper/default.conf ${DESTDIR}${CORDIR}/profiles/default/rules.conf
		chown -R coraza-waf:root ${DESTDIR}${OPTDIR}/log || true
		chown -R root:root ${DESTDIR}${CORDIR}
		chown root:root ${DESTDIR}${BINDIR}/coraza-waf
		chmod 444 ${DESTDIR}/usr/include/libinjection*
		find ${DESTDIR}${OPTDIR} -type d -exec chmod 755 {} \;
		find ${DESTDIR}${CORDIR} -type d -exec chmod 755 {} \;
		find ${DESTDIR}${CORDIR} -type f -exec chmod 655 {} \;
		# If we want to bind low ports using coraza-waf
		#setcap CAP_NET_BIND_SERVICE=+eip /bin/coraza-waf
>>>>>>> 37f3952b
<|MERGE_RESOLUTION|>--- conflicted
+++ resolved
@@ -1,61 +1,3 @@
-<<<<<<< HEAD
-# Go parameters
-GOCMD=go
-ENTRYFILE=cmd/coraza-waf/*.go
-GOBUILD=$(GOCMD) build -ldflags "-w -s" -o coraza-waf $(ENTRYFILE)
-GOCLEAN=$(GOCMD) clean
-GOTEST=$(GOCMD) test
-GOGET=$(GOCMD) get
-BINARY_NAME=skipper
-BINARY_UNIX=$(BINARY_NAME)
-
-all: waf
-waf: 	
-		CGO_ENABLED=1 go get ./...
-		$(GOBUILD)
-test: 
-		$(GOTEST) ./...
-		$(GOTEST) -v -coverprofile=docs/coverage-waf.out ./...
-clean: 
-		$(GOCLEAN)
-		rm -f $(BINARY_NAME)
-libinjection:
-		gcc -std=c99 -Wall -Werror -fpic -c pkg/utils/libinjection/src/libinjection_sqli.c -o libinjection_sqli.o 
-		gcc -std=c99 -Wall -Werror -fpic -c pkg/utils/libinjection/src/libinjection_xss.c -o libinjection_xss.o
-		gcc -std=c99 -Wall -Werror -fpic -c pkg/utils/libinjection/src/libinjection_html5.c -o libinjection_html5.o
-		gcc -dynamiclib -shared -o libinjection.so libinjection_sqli.o libinjection_xss.o libinjection_html5.o
-		#OS X: update_dyld_shared_cache
-		cp *.so /usr/local/lib
-		cp *.o /usr/local/lib
-		cp pkg/utils/libinjection/src/*.h /usr/local/include/
-		chmod 444 /usr/local/include/libinjection*
-		ldconfig
-skipper-filter:
-		go build -ldflags "-w -s" -linkshared cmd/coraza-waf/skipper.go -o skipper_mod_coraza_waf.so
-install:
-		# only for debian by now
-		mkdir -p /etc/coraza-waf/profiles/default
-		mkdir -p /opt/coraza-waf/log/audit
-		id -u coraza-waf &>/dev/null || useradd -r -s /bin/false coraza-waf
-		cp scripts/debian/coraza-waf.service /etc/init.d/coraza-waf
-		cp examples/skipper/default.conf /etc/coraza-waf/profiles/default/
-		mv coraza-waf /bin/coraza-waf
-		cp examples/skipper/routes.eskip /etc/coraza-waf/
-		cp examples/skipper/skipper.yaml /etc/coraza-waf/
-		cp examples/skipper/default.conf /etc/coraza-waf/profiles/default/rules.conf
-		update-rc.d coraza-waf defaults
-		make eskip
-		mv eskip /bin/
-		chown -R coraza-waf:root /opt/coraza-waf/log
-		chown -R root:root /etc/coraza-waf
-		chown root:root /bin/coraza-waf
-		chown root:root /bin/eskip
-		find /opt/coraza-waf -type d -exec chmod 755 {} \;
-		find /etc/coraza-waf -type d -exec chmod 755 {} \;
-		find /etc/coraza-waf -type f -exec chmod 655 {} \;
-		# If we want to bind low ports using coraza-waf
-		setcap CAP_NET_BIND_SERVICE=+eip /bin/coraza-waf
-=======
 # Go parameters
 CGOLDFLAGS=-O2 -L$(CURDIR)
 GOCMD=GOCACHE=/tmp CGO_CFLAGS="-I/usr/include" CGO_LDFLAGS="$(CGOLDFLAGS)" go
@@ -125,5 +67,4 @@
 		find ${DESTDIR}${CORDIR} -type d -exec chmod 755 {} \;
 		find ${DESTDIR}${CORDIR} -type f -exec chmod 655 {} \;
 		# If we want to bind low ports using coraza-waf
-		#setcap CAP_NET_BIND_SERVICE=+eip /bin/coraza-waf
->>>>>>> 37f3952b
+		#setcap CAP_NET_BIND_SERVICE=+eip /bin/coraza-waf