// Copyright 2022 Juan Pablo Tosso and the OWASP Coraza contributors
// SPDX-License-Identifier: Apache-2.0

package macro

import (
	"fmt"
	"strings"

	"github.com/corazawaf/coraza/v3/collection"
	"github.com/corazawaf/coraza/v3/rules"
	"github.com/corazawaf/coraza/v3/types/variables"
)

type Macro interface {
	Expand(tx rules.TransactionState) string
	String() string
}

func NewMacro(data string) (Macro, error) {
	macro := &macro{
		tokens: []macroToken{},
	}
	if err := macro.compile(data); err != nil {
		return nil, err
	}
	return macro, nil
}

type macroToken struct {
	text     string
	variable variables.RuleVariable
	key      string
}

// macro is used to create tokenized strings that can be
// "expanded" at high speed and concurrent-safe.
// A macro contains tokens for strings and expansions
// For example: some string %{tx.var} some string
// The previous example would create 3 tokens:
// String token: some string
// Variable token: Variable: TX, key: var
// String token: some string
type macro struct {
	original string
	tokens   []macroToken
}

// Expand the pre-compiled macro expression into a string
func (m *macro) Expand(tx rules.TransactionState) string {
	if len(m.tokens) == 1 {
		return expandToken(tx, m.tokens[0])
	}
	res := strings.Builder{}
	for _, token := range m.tokens {
		res.WriteString(expandToken(tx, token))
	}
	return res.String()
}

func expandToken(tx rules.TransactionState, token macroToken) string {
	if token.variable == variables.Unknown {
		return token.text
	}
<<<<<<< HEAD
	switch col := tx.Collection(*token.variable).(type) {
	case collection.Map:
=======
	switch col := tx.Collection(token.variable).(type) {
	case *collection.Map:
>>>>>>> 2b3a4b52
		if c := col.Get(token.key); len(c) > 0 {
			return c[0]
		}
	case *collection.Simple:
		return col.String()
	case collection.Collection:
		if c := col.FindString(token.key); len(c) > 0 {
			return c[0].Value()
		}
	}

	return token.text
}

// compile is used to parse the input and generate the corresponding token
// Example input: %{var.foo} and %{var.bar}
// expected result:
// [0] macroToken{text: "%{var.foo}", variable: &variables.Var, key: "foo"},
// [1] macroToken{text: " and ", variable: nil, key: ""}
// [2] macroToken{text: "%{var.bar}", variable: &variables.Var, key: "bar"}
func (m *macro) compile(input string) error {
	currentToken := strings.Builder{}
	m.original = input
	ismacro := false
	for i := 0; i < len(input); i++ {
		c := input[i]
		if c == '%' && (i <= len(input) && input[i+1] == '{') {
			// we have a macro
			if currentToken.Len() > 0 {
				// we add the text token
				m.tokens = append(m.tokens, macroToken{
					text:     currentToken.String(),
					variable: variables.Unknown,
					key:      "",
				})
			}
			currentToken.Reset()
			ismacro = true
			i++
			continue
		}
		if ismacro {
			if c == '}' {
				// we close a macro
				ismacro = false
				varName, key, _ := strings.Cut(currentToken.String(), ".")
				v, err := variables.Parse(varName)
				if err != nil {
					return fmt.Errorf("invalid variable %s", varName)
				}
				// we add the variable token
				m.tokens = append(m.tokens, macroToken{
					text:     currentToken.String(),
					variable: v,
					key:      strings.ToLower(key),
				})
				currentToken.Reset()
				continue
			}
			currentToken.WriteByte(c)
			continue
		}
		// we have a normal character
		currentToken.WriteByte(c)
	}
	// if there is something left
	if currentToken.Len() > 0 {
		m.tokens = append(m.tokens, macroToken{
			text:     currentToken.String(),
			variable: variables.Unknown,
			key:      "",
		})
	}
	return nil
}

// String returns the original string
func (m *macro) String() string {
	return m.original
}

// IsExpandable return true if there are macro expanadable tokens
func (m *macro) IsExpandable() bool {
	return len(m.tokens) > 1
}<|MERGE_RESOLUTION|>--- conflicted
+++ resolved
@@ -62,13 +62,8 @@
 	if token.variable == variables.Unknown {
 		return token.text
 	}
-<<<<<<< HEAD
-	switch col := tx.Collection(*token.variable).(type) {
+	switch col := tx.Collection(token.variable).(type) {
 	case collection.Map:
-=======
-	switch col := tx.Collection(token.variable).(type) {
-	case *collection.Map:
->>>>>>> 2b3a4b52
 		if c := col.Get(token.key); len(c) > 0 {
 			return c[0]
 		}
