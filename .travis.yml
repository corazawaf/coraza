language: go
dist: bionic
sudo: true
env:
  - GOFLAGS=-mod=vendor
go:
  - 1.13.x
  - 1.14.x
  - 1.15.x

go_import_path: github.com/jptosso/coraza-waf

services: redis

git:
  submodules: true

addons:
  sonarcloud:
    organization: "jptosso"
    token:
      secure: "caTIJO7VbC1+Bdi9fN2Ogt63hIcmUNjHzr2no0FEr9JG7KFvr5WKowvEKADT1V/t4iuo/EzhZx92jfg5Ll4XvL8poi5NPOW4paibeXBVPrIz8nVufeNVVJw0viOCfhl8g5x9HMV4rMjzy5tWCdHqLgX6ov0+pMCfvpmuSwcB1Jr2545LznlJ6TFlhXLqhzYqjpx3i2KWa7RmK7r7GS6E+PKE8iuqLmO4/cqwOet1wWoAnQA4mwR+AR0v7sAX2zr+3uSo72SfHQO/imJK4gZ4N2L3tpfMc/5MltlnPrhWVU6MSLKq+z8S3K7HxgvYhSrZ0i1d5Ja3d6mi8q++M+a8hct+BO9kUo8ChwdMHOfttvfDoi4WfsiKXQwpS+nG6hyqMSS7vNPz9NavNnWeaEtsK6giP4xDJvaQ/X22kxbeKKf3h2HQWYL/pFCnJvdN1F1/89yzcO23Ev73Qhe8mibM/pBkes7N7I46Oe9ewrgsVscZE7elq0ECGqU5uiRhNezYnDpWcctm85qFs1bXXvBrdryOolnu0uCoGIGWDC9C6aOLCjo/JplheBWVq4sxREVF2JZ7B4vhypE8DBpZt1CWPlk3U3NAqr01HYM8wudDAmjoaccAB3bTNAofGintLf5YQQ2i4DvTf30FJJg88dJgm24FOYcRr8Qws446/IbgUYQ="

before_install:
  - sudo make libinjection-install
  

script:
  # Execute some tests
  - mkdir /tmp/audit
  - go mod vendor
  - go test ./... -coverprofile=docs/coverage-waf.out -coverpkg=./...
  # And finally run the SonarQube analysis - read the "sonar-project.properties"
  # file to see the specific configuration
<<<<<<< HEAD
  - sonar-scanner

=======
  - sonar-scanner
  - make
  - sudo make install

>>>>>>> a40d5a38
<|MERGE_RESOLUTION|>--- conflicted
+++ resolved
@@ -32,12 +32,4 @@
   - go test ./... -coverprofile=docs/coverage-waf.out -coverpkg=./...
   # And finally run the SonarQube analysis - read the "sonar-project.properties"
   # file to see the specific configuration
-<<<<<<< HEAD
-  - sonar-scanner
-
-=======
-  - sonar-scanner
-  - make
-  - sudo make install
-
->>>>>>> a40d5a38
+  - sonar-scanner