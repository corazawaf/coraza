--- conflicted
+++ resolved
@@ -13,15 +13,10 @@
 type msgFn struct {
 }
 
-<<<<<<< HEAD
 func (a *msgFn) Init(r rules.RuleInfo, data string) error {
-	data = utils.MaybeUnquote(data)
+	data = utils.MaybeRemoveQuotes(data)
 	msg, err := macro.NewMacro(data)
-=======
-func (a *msgFn) Init(r *coraza.Rule, data string) error {
-	data = utils.MaybeRemoveQuotes(data)
-	msg, err := coraza.NewMacro(data)
->>>>>>> 8ab756fd
+
 	if err != nil {
 		return err
 	}
