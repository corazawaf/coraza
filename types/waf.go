// Copyright 2022 Juan Pablo Tosso and the OWASP Coraza contributors
// SPDX-License-Identifier: Apache-2.0

package types

import (
	"fmt"
	"strings"
)

// Config is used to store the configuration of the WAF
// Internal configurations are not exported.
// This is used to connect directives with audit loggers.
// A WAF instance will share it's Config object with the
// audit loggers.
type Config map[string]interface{}

// Get returns the configuration value for the given key
// If the key is not found, it returns the default value
func (w Config) Get(key string, defaultValue interface{}) interface{} {
	if value, ok := w[key]; ok {
		return value
	}
	return defaultValue
}

// Set sets the configuration value for the given key
func (w Config) Set(key string, value interface{}) {
	w[key] = value
}

// AuditEngineStatus represents the functionality
// of the audit engine.
type AuditEngineStatus int

const (
	// AuditEngineOn will audit each auditable event
	AuditEngineOn AuditEngineStatus = iota
	// AuditEngineOff will not audit any event
	AuditEngineOff AuditEngineStatus = iota
	// AuditEngineRelevantOnly will audit only relevant events
	AuditEngineRelevantOnly AuditEngineStatus = iota
)

// ParseAuditEngineStatus parses the audit engine status
func ParseAuditEngineStatus(as string) (AuditEngineStatus, error) {
	switch strings.ToLower(as) {
	case "on":
		return AuditEngineOn, nil
	case "off":
		return AuditEngineOff, nil
	case "relevantonly":
		return AuditEngineRelevantOnly, nil
	}
	return -1, fmt.Errorf("invalid audit engine status: %s", as)
}

// RuleEngineStatus represents the functionality
// of the rule engine.
type RuleEngineStatus int

const (
	// RuleEngineOn will process each rule and may generate
	// disruptive actions
	RuleEngineOn RuleEngineStatus = iota
	// RuleEngineDetectionOnly will process each rule but won't
	// generate disruptive actions
	RuleEngineDetectionOnly RuleEngineStatus = iota
	// RuleEngineOff will not process any rule
	RuleEngineOff RuleEngineStatus = iota
)

// ParseRuleEngineStatus parses the rule engine status
func ParseRuleEngineStatus(re string) (RuleEngineStatus, error) {
	switch strings.ToLower(re) {
	case "on":
		return RuleEngineOn, nil
	case "detectiononly":
		return RuleEngineDetectionOnly, nil
	case "off":
		return RuleEngineOff, nil
	}
	return -1, fmt.Errorf("invalid rule engine status: %s", re)
}

// String returns the string representation of the
// rule engine status
func (re RuleEngineStatus) String() string {
	switch re {
	case RuleEngineOn:
		return "on"
	case RuleEngineDetectionOnly:
		return "DetectionOnly"
	case RuleEngineOff:
		return "off"
	}
	return "unknown"
}

// BodyLimitAction represents the action
// to take when the request body size exceeds
// the configured limit.
type BodyLimitAction int

const (
	// BodyLimitActionProcessPartial will process the request body
	// up to the limit and then reject the request
	BodyLimitActionProcessPartial BodyLimitAction = 0
	// BodyLimitActionReject will reject the request in case
	// the request body size exceeds the configured limit
	BodyLimitActionReject BodyLimitAction = 1
)

type auditLogPart byte

// AuditLogParts represents the parts of the audit log
// A: Audit log header (mandatory).
// B: Request headers.
// C: Request body
// D: Reserved for intermediary response headers; not implemented yet.
// E: Intermediary response body (not implemented yet).
// F: Final response headers
// G: Reserved for the actual response body; not implemented yet.
// H: Audit log trailer.
// I: This part is a replacement for part C.
// J: This part contains information about the files uploaded using multipart/form-data encoding.
// K: This part contains a full list of every rule that matched (one per line)
// Z: Final boundary, signifies the end of the entry (mandatory).
type AuditLogParts []auditLogPart

const (
	// AuditLogPartAuditLogHeader is the mandatory header part
	AuditLogPartAuditLogHeader auditLogPart = 'A'
	// AuditLogPartRequestHeaders is the request headers part
	AuditLogPartRequestHeaders auditLogPart = 'B'
	// AuditLogPartRequestBody is the request body part
	AuditLogPartRequestBody auditLogPart = 'C'
	// AuditLogPartIntermediaryResponseHeaders is the intermediary response headers part
	AuditLogPartIntermediaryResponseHeaders auditLogPart = 'D'
	// AuditLogPartIntermediaryResponseBody is the intermediary response body part
	AuditLogPartIntermediaryResponseBody auditLogPart = 'E'
	// AuditLogPartResponseHeaders is the final response headers part
	AuditLogPartResponseHeaders auditLogPart = 'F'
	// AuditLogPartResponseBody is the final response body part
	AuditLogPartResponseBody auditLogPart = 'G'
	// AuditLogPartAuditLogTrailer is the audit log trailer part
	AuditLogPartAuditLogTrailer auditLogPart = 'H'
	// AuditLogPartRequestBodyAlternative is the request body replaced part
	AuditLogPartRequestBodyAlternative auditLogPart = 'I'
	// AuditLogPartUploadedFiles is the uploaded files part
	AuditLogPartUploadedFiles auditLogPart = 'J'
	// AuditLogPartRulesMatched is the matched rules part
	AuditLogPartRulesMatched auditLogPart = 'K'
	// AuditLogPartFinalBoundary is the mandatory final boundary part
	AuditLogPartFinalBoundary auditLogPart = 'Z'
)

// Interruption is used to notify the Coraza implementation
// that the transaction must be disrupted, for example:
//
//	if it := tx.Interruption; it != nil {
//		return show403()
//	}
type Interruption struct {
	// Rule that caused the interruption
	RuleID int

	// drop, deny, redirect
	Action string

	// Force this status code
	Status int

	// Parameters used by proxy and redirect
	Data string
}

// BodyBufferOptions is used to feed a coraza.BodyBuffer with parameters
type BodyBufferOptions struct {
	// TmpPath is the path to store temporary files
	TmpPath string
	// MemoryLimit is the maximum amount of memory to be stored in memory
	// Once the limit is reached, the file will be stored on disk
<<<<<<< HEAD
	MemoryLimit int
=======
	MemoryLimit int64
	// Limit is the overall maximum amount of memory to be buffered
	Limit int64
>>>>>>> 093d1020
}<|MERGE_RESOLUTION|>--- conflicted
+++ resolved
@@ -181,11 +181,7 @@
 	TmpPath string
 	// MemoryLimit is the maximum amount of memory to be stored in memory
 	// Once the limit is reached, the file will be stored on disk
-<<<<<<< HEAD
-	MemoryLimit int
-=======
 	MemoryLimit int64
 	// Limit is the overall maximum amount of memory to be buffered
 	Limit int64
->>>>>>> 093d1020
 }