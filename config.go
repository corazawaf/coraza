// Copyright 2022 Juan Pablo Tosso and the OWASP Coraza contributors
// SPDX-License-Identifier: Apache-2.0

package coraza

import (
	"io/fs"

	"github.com/corazawaf/coraza/v3/internal/corazawaf"
	"github.com/corazawaf/coraza/v3/loggers"
	"github.com/corazawaf/coraza/v3/types"
)

// WAFConfig controls the behavior of the WAF.
//
// Note: WAFConfig is immutable. Each WithXXX function returns a new instance including the corresponding change.
type WAFConfig interface {
	// WithRules adds rules to the WAF.
	WithRules(rules ...*corazawaf.Rule) WAFConfig

	// WithDirectives parses the directives from the given string and adds them to the WAF.
	WithDirectives(directives string) WAFConfig

	// WithDirectivesFromFile parses the directives from the given file and adds them to the WAF.
	WithDirectivesFromFile(path string) WAFConfig

	// WithAuditLog configures audit logging.
	WithAuditLog(config AuditLogConfig) WAFConfig

	// WithContentInjection enables content injection.
	WithContentInjection() WAFConfig

	// WithRequestBodyAccess enables access to the request body.
	WithRequestBodyAccess() WAFConfig

	// WithRequestBodyLimit sets the maximum number of bytes that can be read from the request body. Bytes beyond that set
	// in WithInMemoryLimit will be buffered to disk.
	// For usability purposes body limits are enforced as int (and not int64)
	// int is a signed integer type that is at least 32 bits in size (platform-dependent size).
	// The settable upper limit for 32-bit machines is 2147483647 bytes (2GiB)
	WithRequestBodyBytesLimit(limit int) WAFConfig

	// WithRequestBodyInMemoryLimit sets the maximum number of bytes that can be read from the request body and buffered in memory.
	// For usability purposes body limits are enforced as int (and not int64)
	// int is a signed integer type that is at least 32 bits in size (platform-dependent size).
	// The settable upper limit for 32-bit machines is 2147483647 bytes (2GiB)
	WithRequestBodyInMemoryBytesLimit(limit int) WAFConfig

	// WithResponseBodyAccess enables access to the response body.
	WithResponseBodyAccess() WAFConfig

	// WithResponseBodyLimit sets the maximum number of bytes that can be read from the response body and buffered in memory.
	// For usability purposes body limits are enforced as int (and not int64)
	// int is a signed integer type that is at least 32 bits in size (platform-dependent size).
	// The settable upper limit for 32-bit machines is 2147483647 bytes (2GiB)
	WithResponseBodyBytesLimit(limit int) WAFConfig

	// WithResponseBodyMimeTypes sets the mime types of responses that will be processed.
	WithResponseBodyMimeTypes(mimeTypes []string) WAFConfig

	// WithDebugLogger configures a debug logger.
	WithDebugLogger(logger loggers.DebugLogger) WAFConfig

	// WithErrorCallback configures an error callback that can be used
	// to log errors triggered by the WAF.
	// It contains the severity so the cb can decide to skip it or not
	WithErrorCallback(logger func(rule types.MatchedRule)) WAFConfig

	// WithRootFS configures the root file system.
	WithRootFS(fs fs.FS) WAFConfig
}

const UnsetLimit = -1

// NewWAFConfig creates a new WAFConfig with the default settings.
func NewWAFConfig() WAFConfig {
<<<<<<< HEAD
	return &wafConfig{
		requestBodyLimit:         UnsetLimit,
		requestBodyInMemoryLimit: UnsetLimit,
		responseBodyLimit:        UnsetLimit,
	}
=======
	return &wafConfig{}
}

// RequestBodyConfig controls access to the request body.
type RequestBodyConfig interface {
	// WithLimit sets the maximum number of bytes that can be read from the request body.
	// A request body going beyond WithInMemoryLimit will result in being buffered to disk.
	WithLimit(limit int) RequestBodyConfig

	// WithInMemoryLimit sets the maximum number of bytes that can be read from the request body and buffered in memory.
	WithInMemoryLimit(limit int) RequestBodyConfig
}

// NewRequestBodyConfig returns a new RequestBodyConfig with the default settings.
func NewRequestBodyConfig() RequestBodyConfig {
	return &requestBodyConfig{}
}

// ResponseBodyConfig controls access to the response body.
type ResponseBodyConfig interface {
	// WithLimit sets the maximum number of bytes that can be read from the response body and buffered in memory.
	// Keep in mind your machine architecture and memory/swap limits while setting it.
	// E.g. 32-bit machine tested limit: 1073741824 (1GiB)
	WithLimit(limit int) ResponseBodyConfig

	// WithInMemoryLimit is not implemented for ResponseBody. The body will be just buffered in memory,
	// therefore WithLimit already sets the in memory threshold

	// WithMimeTypes sets the mime types of responses that will be processed.
	WithMimeTypes(mimeTypes []string) ResponseBodyConfig
}

// NewResponseBodyConfig returns a new ResponseBodyConfig with the default settings.
func NewResponseBodyConfig() ResponseBodyConfig {
	return &responseBodyConfig{}
>>>>>>> 093d1020
}

// AuditLogConfig controls audit logging.
type AuditLogConfig interface {
	// LogRelevantOnly enables audit logging only for relevant events.
	LogRelevantOnly() AuditLogConfig

	// WithParts configures the parts of the request/response to be logged.
	WithParts(parts types.AuditLogParts) AuditLogConfig

	// WithLogger configures the loggers.LogWriter to write logs to.
	WithLogger(logger loggers.LogWriter) AuditLogConfig
}

// NewAuditLogConfig returns a new AuditLogConfig with the default settings.
func NewAuditLogConfig() AuditLogConfig {
	return &auditLogConfig{}
}

type wafRule struct {
	rule *corazawaf.Rule
	str  string
	file string
}

// For usability purposes body limits are enforced as int (and not int64)
// int is a signed integer type that is at least 32 bits in size (platform-dependent size).
// 32-bit machines limit will be equal to 2GiB (2147483647 bytes)
type wafConfig struct {
<<<<<<< HEAD
	rules                    []wafRule
	auditLog                 *auditLogConfig
	contentInjection         bool
	requestBodyAccess        bool
	requestBodyLimit         int
	requestBodyInMemoryLimit int
	responseBodyAccess       bool
	responseBodyLimit        int
	responseBodyMimeTypes    []string
	debugLogger              loggers.DebugLogger
	errorLogger              corazawaf.ErrorLogCallback
	fsRoot                   fs.FS
=======
	rules            []wafRule
	auditLog         *auditLogConfig
	contentInjection bool
	requestBody      *requestBodyConfig
	responseBody     *responseBodyConfig
	debugLogger      loggers.DebugLogger
	errorCallback    func(rule types.MatchedRule)
	fsRoot           fs.FS
>>>>>>> 093d1020
}

func (c *wafConfig) WithRules(rules ...*corazawaf.Rule) WAFConfig {
	if len(rules) == 0 {
		return c
	}

	ret := c.clone()
	for _, r := range rules {
		ret.rules = append(ret.rules, wafRule{rule: r})
	}
	return ret
}

func (c *wafConfig) WithDirectivesFromFile(path string) WAFConfig {
	ret := c.clone()
	ret.rules = append(ret.rules, wafRule{file: path})
	return ret
}

func (c *wafConfig) WithDirectives(directives string) WAFConfig {
	ret := c.clone()
	ret.rules = append(ret.rules, wafRule{str: directives})
	return ret
}

func (c *wafConfig) WithAuditLog(config AuditLogConfig) WAFConfig {
	ret := c.clone()
	ret.auditLog = config.(*auditLogConfig)
	return ret
}

func (c *wafConfig) WithContentInjection() WAFConfig {
	ret := c.clone()
	ret.contentInjection = true
	return ret
}

func (c *wafConfig) WithRequestBodyAccess() WAFConfig {
	ret := c.clone()
	ret.requestBodyAccess = true
	return ret
}

func (c *wafConfig) WithResponseBodyAccess() WAFConfig {
	ret := c.clone()
	ret.responseBodyAccess = true
	return ret
}

func (c *wafConfig) WithDebugLogger(logger loggers.DebugLogger) WAFConfig {
	ret := c.clone()
	ret.debugLogger = logger
	return ret
}

func (c *wafConfig) WithErrorCallback(logger func(rule types.MatchedRule)) WAFConfig {
	ret := c.clone()
	ret.errorCallback = logger
	return ret
}

func (c *wafConfig) WithRootFS(fs fs.FS) WAFConfig {
	ret := c.clone()
	ret.fsRoot = fs
	return ret
}

func (c *wafConfig) clone() *wafConfig {
	ret := *c // copy
	rules := make([]wafRule, len(c.rules))
	copy(rules, c.rules)
	ret.rules = rules
	return &ret
}

<<<<<<< HEAD
func (c *wafConfig) WithRequestBodyBytesLimit(limit int) WAFConfig {
=======
type requestBodyConfig struct {
	limit         int
	inMemoryLimit int
}

var _ RequestBodyConfig = (*requestBodyConfig)(nil)

func (c *requestBodyConfig) WithLimit(limit int) RequestBodyConfig {
>>>>>>> 093d1020
	ret := c.clone()
	ret.requestBodyLimit = limit
	return ret
}

func (c *wafConfig) WithRequestBodyInMemoryBytesLimit(limit int) WAFConfig {
	ret := c.clone()
	ret.requestBodyInMemoryLimit = limit
	return ret
}

func (c *wafConfig) WithResponseBodyBytesLimit(limit int) WAFConfig {
	ret := c.clone()
	ret.responseBodyLimit = limit
	return ret
}

func (c *wafConfig) WithResponseBodyMimeTypes(mimeTypes []string) WAFConfig {
	ret := c.clone()
	ret.responseBodyMimeTypes = mimeTypes
	return ret
}

type auditLogConfig struct {
	relevantOnly bool
	parts        types.AuditLogParts
	logger       loggers.LogWriter
}

func (c *auditLogConfig) LogRelevantOnly() AuditLogConfig {
	ret := c.clone()
	c.relevantOnly = true
	return ret
}

func (c *auditLogConfig) WithParts(parts types.AuditLogParts) AuditLogConfig {
	ret := c.clone()
	ret.parts = parts
	return ret
}

func (c *auditLogConfig) WithLogger(logger loggers.LogWriter) AuditLogConfig {
	ret := c.clone()
	ret.logger = logger
	return ret
}

func (c *auditLogConfig) clone() *auditLogConfig {
	ret := *c // copy
	return &ret
}<|MERGE_RESOLUTION|>--- conflicted
+++ resolved
@@ -5,6 +5,7 @@
 
 import (
 	"io/fs"
+	"math"
 
 	"github.com/corazawaf/coraza/v3/internal/corazawaf"
 	"github.com/corazawaf/coraza/v3/loggers"
@@ -70,53 +71,15 @@
 	WithRootFS(fs fs.FS) WAFConfig
 }
 
-const UnsetLimit = -1
+const UnsetLimit = math.MinInt
 
 // NewWAFConfig creates a new WAFConfig with the default settings.
 func NewWAFConfig() WAFConfig {
-<<<<<<< HEAD
 	return &wafConfig{
 		requestBodyLimit:         UnsetLimit,
 		requestBodyInMemoryLimit: UnsetLimit,
 		responseBodyLimit:        UnsetLimit,
 	}
-=======
-	return &wafConfig{}
-}
-
-// RequestBodyConfig controls access to the request body.
-type RequestBodyConfig interface {
-	// WithLimit sets the maximum number of bytes that can be read from the request body.
-	// A request body going beyond WithInMemoryLimit will result in being buffered to disk.
-	WithLimit(limit int) RequestBodyConfig
-
-	// WithInMemoryLimit sets the maximum number of bytes that can be read from the request body and buffered in memory.
-	WithInMemoryLimit(limit int) RequestBodyConfig
-}
-
-// NewRequestBodyConfig returns a new RequestBodyConfig with the default settings.
-func NewRequestBodyConfig() RequestBodyConfig {
-	return &requestBodyConfig{}
-}
-
-// ResponseBodyConfig controls access to the response body.
-type ResponseBodyConfig interface {
-	// WithLimit sets the maximum number of bytes that can be read from the response body and buffered in memory.
-	// Keep in mind your machine architecture and memory/swap limits while setting it.
-	// E.g. 32-bit machine tested limit: 1073741824 (1GiB)
-	WithLimit(limit int) ResponseBodyConfig
-
-	// WithInMemoryLimit is not implemented for ResponseBody. The body will be just buffered in memory,
-	// therefore WithLimit already sets the in memory threshold
-
-	// WithMimeTypes sets the mime types of responses that will be processed.
-	WithMimeTypes(mimeTypes []string) ResponseBodyConfig
-}
-
-// NewResponseBodyConfig returns a new ResponseBodyConfig with the default settings.
-func NewResponseBodyConfig() ResponseBodyConfig {
-	return &responseBodyConfig{}
->>>>>>> 093d1020
 }
 
 // AuditLogConfig controls audit logging.
@@ -146,7 +109,6 @@
 // int is a signed integer type that is at least 32 bits in size (platform-dependent size).
 // 32-bit machines limit will be equal to 2GiB (2147483647 bytes)
 type wafConfig struct {
-<<<<<<< HEAD
 	rules                    []wafRule
 	auditLog                 *auditLogConfig
 	contentInjection         bool
@@ -157,18 +119,8 @@
 	responseBodyLimit        int
 	responseBodyMimeTypes    []string
 	debugLogger              loggers.DebugLogger
-	errorLogger              corazawaf.ErrorLogCallback
+	errorCallback            func(rule types.MatchedRule)
 	fsRoot                   fs.FS
-=======
-	rules            []wafRule
-	auditLog         *auditLogConfig
-	contentInjection bool
-	requestBody      *requestBodyConfig
-	responseBody     *responseBodyConfig
-	debugLogger      loggers.DebugLogger
-	errorCallback    func(rule types.MatchedRule)
-	fsRoot           fs.FS
->>>>>>> 093d1020
 }
 
 func (c *wafConfig) WithRules(rules ...*corazawaf.Rule) WAFConfig {
@@ -245,18 +197,7 @@
 	return &ret
 }
 
-<<<<<<< HEAD
 func (c *wafConfig) WithRequestBodyBytesLimit(limit int) WAFConfig {
-=======
-type requestBodyConfig struct {
-	limit         int
-	inMemoryLimit int
-}
-
-var _ RequestBodyConfig = (*requestBodyConfig)(nil)
-
-func (c *requestBodyConfig) WithLimit(limit int) RequestBodyConfig {
->>>>>>> 093d1020
 	ret := c.clone()
 	ret.requestBodyLimit = limit
 	return ret
