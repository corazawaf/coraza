module github.com/corazawaf/coraza/v3

go 1.23.0

// Testing dependencies:
// - go-mockdns
// - go-modsecurity (optional)

// Development dependencies:
// - mage

// Build dependencies:
// - libinjection-go
// - aho-corasick
// - gjson
// - binaryregexp
// - ocsf-schema-golang

require (
	github.com/anuraaga/go-modsecurity v0.0.0-20220824035035-b9a4099778df
	github.com/corazawaf/coraza-coreruleset v0.0.0-20240226094324-415b1017abdc
	github.com/corazawaf/libinjection-go v0.2.2
	github.com/foxcpp/go-mockdns v1.1.0
	github.com/jcchavezs/mergefs v0.1.0
	github.com/kaptinlin/jsonschema v0.4.6
	github.com/magefile/mage v1.15.1-0.20250615140142-78acbaf2e3ae
	github.com/mccutchen/go-httpbin/v2 v2.18.3
	github.com/petar-dambovaliev/aho-corasick v0.0.0-20250424160509-463d218d4745
	github.com/tidwall/gjson v1.18.0
	github.com/valllabh/ocsf-schema-golang v1.0.3
	golang.org/x/net v0.43.0
	golang.org/x/sync v0.16.0
	rsc.io/binaryregexp v0.2.0
)

require (
	github.com/davecgh/go-spew v1.1.2-0.20180830191138-d8f796af33cc // indirect
	github.com/goccy/go-json v0.10.5 // indirect
	github.com/goccy/go-yaml v1.18.0 // indirect
	github.com/gotnospirit/makeplural v0.0.0-20180622080156-a5f48d94d976 // indirect
	github.com/gotnospirit/messageformat v0.0.0-20221001023931-dfe49f1eb092 // indirect
	github.com/kaptinlin/go-i18n v0.1.4 // indirect
	github.com/miekg/dns v1.1.57 // indirect
	github.com/pmezard/go-difflib v1.0.1-0.20181226105442-5d4384ee4fb2 // indirect
	github.com/tidwall/match v1.1.1 // indirect
	github.com/tidwall/pretty v1.2.1 // indirect
<<<<<<< HEAD
	golang.org/x/mod v0.25.0 // indirect
	golang.org/x/sys v0.34.0 // indirect
	golang.org/x/tools v0.34.0 // indirect
=======
	golang.org/x/mod v0.26.0 // indirect
	golang.org/x/sys v0.35.0 // indirect
	golang.org/x/text v0.28.0 // indirect
	golang.org/x/tools v0.35.0 // indirect
>>>>>>> 38f45710
	google.golang.org/protobuf v1.35.1 // indirect
)

retract v3.2.2<|MERGE_RESOLUTION|>--- conflicted
+++ resolved
@@ -44,16 +44,10 @@
 	github.com/pmezard/go-difflib v1.0.1-0.20181226105442-5d4384ee4fb2 // indirect
 	github.com/tidwall/match v1.1.1 // indirect
 	github.com/tidwall/pretty v1.2.1 // indirect
-<<<<<<< HEAD
-	golang.org/x/mod v0.25.0 // indirect
-	golang.org/x/sys v0.34.0 // indirect
-	golang.org/x/tools v0.34.0 // indirect
-=======
 	golang.org/x/mod v0.26.0 // indirect
 	golang.org/x/sys v0.35.0 // indirect
 	golang.org/x/text v0.28.0 // indirect
 	golang.org/x/tools v0.35.0 // indirect
->>>>>>> 38f45710
 	google.golang.org/protobuf v1.35.1 // indirect
 )
 
