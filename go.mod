--- conflicted
+++ resolved
@@ -32,14 +32,7 @@
 	github.com/miekg/dns v1.1.50 // indirect
 	github.com/tidwall/match v1.1.1 // indirect
 	github.com/tidwall/pretty v1.2.1 // indirect
-<<<<<<< HEAD
-	golang.org/x/mod v0.6.0-dev.0.20220419223038-86c51ed26bb4 // indirect
-	golang.org/x/sys v0.5.0 // indirect
-	golang.org/x/text v0.7.0 // indirect
-	golang.org/x/tools v0.1.12 // indirect
-=======
 	golang.org/x/mod v0.8.0 // indirect
 	golang.org/x/sys v0.6.0 // indirect
 	golang.org/x/tools v0.6.0 // indirect
->>>>>>> a81898ec
 )