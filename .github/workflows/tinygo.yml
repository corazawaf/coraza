name: Tinygo tests

on:
  push:
    branches:
      - master
    paths-ignore:
      - "**/*.md"
      - "LICENSE"
  pull_request:

jobs:
  test:
    strategy:
      matrix:
<<<<<<< HEAD
        go-version: [1.18.x]
    runs-on: ubuntu-latest
    container:
      image: tinygo/tinygo:0.24.0
=======
        go-version: [1.18.x, 1.19.x]
        os: [ubuntu-latest]
    runs-on: ${{ matrix.os }}
>>>>>>> af8558a6
    steps:
      - name: Checkout code
        uses: actions/checkout@v3
        with:
          fetch-depth: 0

      - name: Install Go
        uses: actions/setup-go@v3
        with:
          go-version: ${{ matrix.go-version }}

      - name: Tests
        run: tinygo test ./...<|MERGE_RESOLUTION|>--- conflicted
+++ resolved
@@ -13,16 +13,11 @@
   test:
     strategy:
       matrix:
-<<<<<<< HEAD
-        go-version: [1.18.x]
-    runs-on: ubuntu-latest
-    container:
-      image: tinygo/tinygo:0.24.0
-=======
         go-version: [1.18.x, 1.19.x]
         os: [ubuntu-latest]
     runs-on: ${{ matrix.os }}
->>>>>>> af8558a6
+    container:
+      image: tinygo/tinygo:0.24.0
     steps:
       - name: Checkout code
         uses: actions/checkout@v3
