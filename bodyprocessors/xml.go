// Copyright 2022 Juan Pablo Tosso and the OWASP Coraza contributors
// SPDX-License-Identifier: Apache-2.0

//go:build !tinygo
// +build !tinygo

package bodyprocessors

import (
	"encoding/xml"
	"io"
	"strings"

	"github.com/corazawaf/coraza/v3/collection"
	"github.com/corazawaf/coraza/v3/types/variables"
)

type xmlBodyProcessor struct {
}

func (*xmlBodyProcessor) ProcessRequest(reader io.Reader, collections []collection.Collection, options Options) error {
	values, contents, err := readXML(reader)
	if err != nil {
		return err
	}
	col := collections[variables.RequestXML].(*collection.Map)
	col.Set("//@*", values)
	col.Set("/*", contents)
	return nil
}

<<<<<<< HEAD
func (*xmlBodyProcessor) ProcessResponse(reader io.Reader, collections []collection.Collection, options Options) error {

=======
func (*xmlBodyProcessor) ProcessResponse(reader io.Reader, collections [types.VariablesCount]collection.Collection, options Options) error {
>>>>>>> 77b3f745
	return nil
}

func readXML(reader io.Reader) ([]string, []string, error) {
	var attrs []string
	var content []string
	dec := xml.NewDecoder(reader)
	for {
		token, err := dec.Token()
		if err != nil && err != io.EOF {
			return nil, nil, err
		}
		if token == nil {
			break
		}
		switch tok := token.(type) {
		case xml.StartElement:
			for _, attr := range tok.Attr {
				attrs = append(attrs, attr.Value)
			}
		case xml.CharData:
			if c := strings.TrimSpace(string(tok)); c != "" {
				content = append(content, c)
			}
		}
	}
	return attrs, content, nil
}

var (
	_ BodyProcessor = &xmlBodyProcessor{}
)

func init() {
	Register("xml", func() BodyProcessor {
		return &xmlBodyProcessor{}
	})
}<|MERGE_RESOLUTION|>--- conflicted
+++ resolved
@@ -29,12 +29,7 @@
 	return nil
 }
 
-<<<<<<< HEAD
 func (*xmlBodyProcessor) ProcessResponse(reader io.Reader, collections []collection.Collection, options Options) error {
-
-=======
-func (*xmlBodyProcessor) ProcessResponse(reader io.Reader, collections [types.VariablesCount]collection.Collection, options Options) error {
->>>>>>> 77b3f745
 	return nil
 }
 
