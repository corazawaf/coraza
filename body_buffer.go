--- conflicted
+++ resolved
@@ -25,19 +25,10 @@
 // BodyBuffer is used to read RequestBody and ResponseBody objects
 // It will handle memory usage for buffering and processing
 type BodyBuffer struct {
-<<<<<<< HEAD
-	io.Writer // OK?
 	options   types.BodyBufferOptions
 	buffer    *bytes.Buffer
 	writer    *os.File
 	length    int64
-=======
-	tmpDir      string
-	buffer      *bytes.Buffer
-	writer      *os.File
-	length      int64
-	memoryLimit int64
->>>>>>> 78e11b8a
 }
 
 // Write appends data to the body buffer by chunks
