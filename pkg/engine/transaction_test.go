--- conflicted
+++ resolved
@@ -111,11 +111,8 @@
 	tx.ParseResponseString(nil, data)
 
 	exp := map[string]string{
-<<<<<<< HEAD
 		"%{response_headers.content-length}": "10",
-=======
 		"%{response_headers.server}": "Microsoft-IIS/8.5",
->>>>>>> 3cf1fe66
 	}
 
 	validateMacroExpansion(exp, tx, t)
