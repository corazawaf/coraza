--- conflicted
+++ resolved
@@ -15,12 +15,7 @@
 package engine
 
 import (
-<<<<<<< HEAD
-	pcre "github.com/gijsbers/go-pcre"
-=======
-	"fmt"
 	pcre "github.com/jptosso/coraza-waf/pkg/utils/pcre"
->>>>>>> 37f3952b
 	"github.com/jptosso/coraza-waf/pkg/utils"
 	"strconv"
 	"strings"
