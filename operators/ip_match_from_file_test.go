--- conflicted
+++ resolved
@@ -6,12 +6,8 @@
 import (
 	"github.com/corazawaf/coraza/v3/internal/corazawaf"
 	"testing"
-<<<<<<< HEAD
-=======
 
-	"github.com/corazawaf/coraza/v3"
 	"github.com/corazawaf/coraza/v3/internal/io"
->>>>>>> edd178fd
 )
 
 func TestFromFile(t *testing.T) {
@@ -19,13 +15,8 @@
 	addrfail := []string{"127.0.0.2", "192.168.1.1"}
 
 	ipm := &ipMatchFromFile{}
-<<<<<<< HEAD
 	opts := corazawaf.RuleOperatorOptions{
 		Arguments: string("./testdata/op/netranges.dat"),
-=======
-	opts := coraza.RuleOperatorOptions{
-		Arguments: "./testdata/op/netranges.dat",
->>>>>>> edd178fd
 		Path:      []string{"."},
 		Root:      io.OSFS{},
 	}
