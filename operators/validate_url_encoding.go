--- conflicted
+++ resolved
@@ -9,17 +9,11 @@
 
 type validateURLEncoding struct{}
 
-<<<<<<< HEAD
-func (o *validateURLEncoding) Init(options corazawaf.RuleOperatorOptions) error { return nil }
+var _ corazawaf.RuleOperator = (*validateURLEncoding)(nil)
 
-func (o *validateURLEncoding) Evaluate(tx *corazawaf.Transaction, value string) bool {
-=======
-var _ coraza.RuleOperator = (*validateURLEncoding)(nil)
+func (o *validateURLEncoding) Init(corazawaf.RuleOperatorOptions) error { return nil }
 
-func (o *validateURLEncoding) Init(coraza.RuleOperatorOptions) error { return nil }
-
-func (o *validateURLEncoding) Evaluate(_ *coraza.Transaction, value string) bool {
->>>>>>> 05d352c8
+func (o *validateURLEncoding) Evaluate(_ *corazawaf.Transaction, value string) bool {
 	if len(value) == 0 {
 		return false
 	}
