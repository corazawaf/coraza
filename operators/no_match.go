--- conflicted
+++ resolved
@@ -9,14 +9,8 @@
 
 type noMatch struct{}
 
-<<<<<<< HEAD
-func (o *noMatch) Init(options corazawaf.RuleOperatorOptions) error { return nil }
+var _ corazawaf.RuleOperator = (*noMatch)(nil)
 
-func (o *noMatch) Evaluate(tx *corazawaf.Transaction, value string) bool { return false }
-=======
-var _ coraza.RuleOperator = (*noMatch)(nil)
+func (*noMatch) Init(options corazawaf.RuleOperatorOptions) error { return nil }
 
-func (*noMatch) Init(options coraza.RuleOperatorOptions) error { return nil }
-
-func (*noMatch) Evaluate(tx *coraza.Transaction, value string) bool { return false }
->>>>>>> 05d352c8
+func (*noMatch) Evaluate(tx *corazawaf.Transaction, value string) bool { return false }