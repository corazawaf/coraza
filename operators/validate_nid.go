--- conflicted
+++ resolved
@@ -19,13 +19,9 @@
 	re *regexp.Regexp
 }
 
-<<<<<<< HEAD
+var _ corazawaf.RuleOperator = (*validateNid)(nil)
+
 func (o *validateNid) Init(options corazawaf.RuleOperatorOptions) error {
-=======
-var _ coraza.RuleOperator = (*validateNid)(nil)
-
-func (o *validateNid) Init(options coraza.RuleOperatorOptions) error {
->>>>>>> 05d352c8
 	data := options.Arguments
 
 	spl := strings.SplitN(data, " ", 2)
@@ -48,13 +44,8 @@
 	return err
 }
 
-<<<<<<< HEAD
 func (o *validateNid) Evaluate(tx *corazawaf.Transaction, value string) bool {
-	matches := o.re.FindAllStringSubmatch(value, -1)
-=======
-func (o *validateNid) Evaluate(tx *coraza.Transaction, value string) bool {
 	matches := o.re.FindAllStringSubmatch(value, 11)
->>>>>>> 05d352c8
 
 	res := false
 	for i, m := range matches {
