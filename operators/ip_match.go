// Copyright 2022 Juan Pablo Tosso and the OWASP Coraza contributors
// SPDX-License-Identifier: Apache-2.0

package operators

import (
	"net"
	"strings"

	"github.com/corazawaf/coraza/v3/internal/corazawaf"
)

type ipMatch struct {
	subnets []*net.IPNet
}

<<<<<<< HEAD
func (o *ipMatch) Init(options corazawaf.RuleOperatorOptions) error {
=======
var _ coraza.RuleOperator = (*ipMatch)(nil)

func (o *ipMatch) Init(options coraza.RuleOperatorOptions) error {
>>>>>>> 05d352c8
	data := options.Arguments

	o.subnets = []*net.IPNet{}
	subnets := strings.Split(data, ",")
	for _, sb := range subnets {
		sb = strings.TrimSpace(sb)
		if sb == "" {
			continue
		}
		if strings.Contains(sb, ":") && !strings.Contains(sb, "/") {
			// ipv6
			sb += "/128"
		} else if strings.Contains(sb, ".") && !strings.Contains(sb, "/") {
			// ipv4
			sb += "/32"
		}
		_, subnet, err := net.ParseCIDR(sb)
		if err != nil {
			continue
		}
		o.subnets = append(o.subnets, subnet)
	}
	return nil
}

func (o *ipMatch) Evaluate(tx *corazawaf.Transaction, value string) bool {
	ip := net.ParseIP(value)
	for _, subnet := range o.subnets {
		if subnet.Contains(ip) {
			return true
		}
	}
	return false
}<|MERGE_RESOLUTION|>--- conflicted
+++ resolved
@@ -14,13 +14,9 @@
 	subnets []*net.IPNet
 }
 
-<<<<<<< HEAD
+var _ corazawaf.RuleOperator = (*ipMatch)(nil)
+
 func (o *ipMatch) Init(options corazawaf.RuleOperatorOptions) error {
-=======
-var _ coraza.RuleOperator = (*ipMatch)(nil)
-
-func (o *ipMatch) Init(options coraza.RuleOperatorOptions) error {
->>>>>>> 05d352c8
 	data := options.Arguments
 
 	o.subnets = []*net.IPNet{}
