--- conflicted
+++ resolved
@@ -22,13 +22,9 @@
 	resolver *net.Resolver
 }
 
-<<<<<<< HEAD
+var _ corazawaf.RuleOperator = (*rbl)(nil)
+
 func (o *rbl) Init(options corazawaf.RuleOperatorOptions) error {
-=======
-var _ coraza.RuleOperator = (*rbl)(nil)
-
-func (o *rbl) Init(options coraza.RuleOperatorOptions) error {
->>>>>>> 05d352c8
 	data := options.Arguments
 
 	o.service = data
