--- conflicted
+++ resolved
@@ -4,30 +4,16 @@
 package operators
 
 import (
-<<<<<<< HEAD
-	"github.com/corazawaf/coraza/v3/internal/corazawaf"
-=======
->>>>>>> 05d352c8
 	"github.com/corazawaf/libinjection-go"
 
-	"github.com/corazawaf/coraza/v3"
+	"github.com/corazawaf/coraza/v3/internal/corazawaf"
 )
 
 type detectSQLi struct{}
 
-<<<<<<< HEAD
-func (o *detectSQLi) Init(options corazawaf.RuleOperatorOptions) error {
-	return nil
-}
+func (o *detectSQLi) Init(options corazawaf.RuleOperatorOptions) error { return nil }
 
 func (o *detectSQLi) Evaluate(tx *corazawaf.Transaction, value string) bool {
-=======
-var _ coraza.RuleOperator = (*detectSQLi)(nil)
-
-func (*detectSQLi) Init(coraza.RuleOperatorOptions) error { return nil }
-
-func (*detectSQLi) Evaluate(tx *coraza.Transaction, value string) bool {
->>>>>>> 05d352c8
 	res, fingerprint := libinjection.IsSQLi(value)
 	if !res {
 		return false
