--- conflicted
+++ resolved
@@ -18,13 +18,9 @@
 	path string
 }
 
-<<<<<<< HEAD
+var _ corazawaf.RuleOperator = (*inspectFile)(nil)
+
 func (o *inspectFile) Init(options corazawaf.RuleOperatorOptions) error {
-=======
-var _ coraza.RuleOperator = (*inspectFile)(nil)
-
-func (o *inspectFile) Init(options coraza.RuleOperatorOptions) error {
->>>>>>> 05d352c8
 	o.path = options.Arguments
 	return nil
 }
