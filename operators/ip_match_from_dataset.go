--- conflicted
+++ resolved
@@ -7,24 +7,16 @@
 	"fmt"
 	"strings"
 
-<<<<<<< HEAD
 	"github.com/corazawaf/coraza/v3/internal/corazawaf"
-=======
-	"github.com/corazawaf/coraza/v3"
->>>>>>> 05d352c8
 )
 
 type ipMatchFromDataset struct {
 	matcher *ipMatch
 }
 
-<<<<<<< HEAD
+var _ corazawaf.RuleOperator = (*ipMatchFromDataset)(nil)
+
 func (o *ipMatchFromDataset) Init(options corazawaf.RuleOperatorOptions) error {
-=======
-var _ coraza.RuleOperator = (*ipMatchFromDataset)(nil)
-
-func (o *ipMatchFromDataset) Init(options coraza.RuleOperatorOptions) error {
->>>>>>> 05d352c8
 	data := options.Arguments
 	dataset, ok := options.Datasets[data]
 	if !ok || len(dataset) == 0 {
@@ -40,12 +32,6 @@
 	return o.matcher.Init(opts)
 }
 
-<<<<<<< HEAD
 func (o *ipMatchFromDataset) Evaluate(tx *corazawaf.Transaction, value string) bool {
-=======
-func (o *ipMatchFromDataset) Evaluate(tx *coraza.Transaction, value string) bool {
->>>>>>> 05d352c8
 	return o.matcher.Evaluate(tx, value)
-}
-
-var _ corazawaf.RuleOperator = (*ipMatchFromDataset)(nil)+}