--- conflicted
+++ resolved
@@ -23,26 +23,14 @@
 	return err
 }
 
-<<<<<<< HEAD
 func (o *rx) Evaluate(tx rules.TransactionState, value string) bool {
-	match := o.re.FindAllSubmatch(o.convert(value), 1)
-	lcount := len(match)
-	if lcount == 0 {
-		return false
-	}
-
-	if tx.Capturing() {
-		for i, c := range match[0] {
-=======
-func (o *rx) Evaluate(tx *coraza.Transaction, value string) bool {
 	match := o.re.FindStringSubmatch(value)
 	if len(match) == 0 {
 		return false
 	}
 
-	if tx.Capture {
+	if tx.Capturing() {
 		for i, c := range match {
->>>>>>> 24374d17
 			if i == 9 {
 				return true
 			}
