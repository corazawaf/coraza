--- conflicted
+++ resolved
@@ -14,13 +14,9 @@
 	re *regexp.Regexp
 }
 
-<<<<<<< HEAD
+var _ corazawaf.RuleOperator = (*rx)(nil)
+
 func (o *rx) Init(options corazawaf.RuleOperatorOptions) error {
-=======
-var _ coraza.RuleOperator = (*rx)(nil)
-
-func (o *rx) Init(options coraza.RuleOperatorOptions) error {
->>>>>>> 05d352c8
 	data := options.Arguments
 
 	re, err := regexp.Compile(data)
@@ -28,13 +24,8 @@
 	return err
 }
 
-<<<<<<< HEAD
 func (o *rx) Evaluate(tx *corazawaf.Transaction, value string) bool {
-	match := o.re.FindAllSubmatch(o.convert(value), -1)
-=======
-func (o *rx) Evaluate(tx *coraza.Transaction, value string) bool {
 	match := o.re.FindAllSubmatch(o.convert(value), 1)
->>>>>>> 05d352c8
 	lcount := len(match)
 	if lcount == 0 {
 		return false
