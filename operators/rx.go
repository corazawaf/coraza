--- conflicted
+++ resolved
@@ -23,8 +23,10 @@
 var _ rules.Operator = (*rx)(nil)
 
 func newRX(options rules.OperatorOptions) (rules.Operator, error) {
-<<<<<<< HEAD
-	data := options.Arguments
+	// (?sm) enables multiline and dotall mode, required by some CRS rules and matching ModSec behavior, see
+	// - https://stackoverflow.com/a/27680233
+	// - https://groups.google.com/g/golang-nuts/c/jiVdamGFU9E
+	data := fmt.Sprintf("(?sm)%s", options.Arguments)
 
 	if matchesArbitraryBytes(data) {
 		// Use binary regex matcher if expression matches non-utf8 bytes. The binary matcher does
@@ -33,12 +35,6 @@
 		return newBinaryRX(options)
 	}
 
-=======
-	// (?sm) enables multiline mode which makes 942522-7 work, see
-	// - https://stackoverflow.com/a/27680233
-	// - https://groups.google.com/g/golang-nuts/c/jiVdamGFU9E
-	data := fmt.Sprintf("(?sm)%s", options.Arguments)
->>>>>>> b8e5c6db
 	re, err := regexp.Compile(data)
 	if err != nil {
 		return nil, err
