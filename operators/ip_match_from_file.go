--- conflicted
+++ resolved
@@ -15,13 +15,9 @@
 	ipMatcher *ipMatch
 }
 
-<<<<<<< HEAD
+var _ corazawaf.RuleOperator = (*ipMatchFromFile)(nil)
+
 func (o *ipMatchFromFile) Init(options corazawaf.RuleOperatorOptions) error {
-=======
-var _ coraza.RuleOperator = (*ipMatchFromFile)(nil)
-
-func (o *ipMatchFromFile) Init(options coraza.RuleOperatorOptions) error {
->>>>>>> 05d352c8
 	path := options.Arguments
 
 	data, err := loadFromFile(path, options.Path, options.Root)
