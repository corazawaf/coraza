// Copyright 2022 Juan Pablo Tosso
//
// Licensed under the Apache License, Version 2.0 (the "License");
// you may not use this file except in compliance with the License.
// You may obtain a copy of the License at
//
//      http://www.apache.org/licenses/LICENSE-2.0
//
// Unless required by applicable law or agreed to in writing, software
// distributed under the License is distributed on an "AS IS" BASIS,
// WITHOUT WARRANTIES OR CONDITIONS OF ANY KIND, either express or implied.
// See the License for the specific language governing permissions and
// limitations under the License.

package operators

import (
	"testing"

	engine "github.com/corazawaf/coraza/v2"
)

func TestValidateByteRangeCase4(t *testing.T) {
	ranges := "0-255"
	op := &validateByteRange{}
	if err := op.Init(ranges); err != nil {
		t.Error("Cannot init byte range operator")
	}
	tx := getTransaction()
	if op.Evaluate(tx, "\u00d0\u0090") {
		t.Error("Invalid byte between ranges (negative)", []byte("\u00d0\u0090"))
	}
}

func TestValidateByteRangeCase5(t *testing.T) {
	ranges := "9,10,13,32-126,128-255"
	op := &validateByteRange{}
<<<<<<< HEAD

	err := op.Init(ranges)
	require.NoError(t, err, "Cannot init byte range operator")

	require.Len(t, op.data, 5)
	require.Equal(t, uint8(9), op.data[0].start, "invalid range length")
	require.Equal(t, uint8(10), op.data[1].start, "invalid range length")
	require.Equal(t, uint8(13), op.data[2].start, "invalid range length")
	require.Equal(t, uint8(32), op.data[3].start, "invalid range length")
	require.Equal(t, uint8(126), op.data[3].end, "invalid range length")
	require.Equal(t, uint8(128), op.data[4].start, "invalid range length")
	require.Equal(t, uint8(255), op.data[4].end, "invalid range length")

	require.False(t, op.Evaluate(nil, "/\ufffdindex.html?test=test1"), "invalid byte between ranges (negative)", []byte("/\ufffdindex.html?test=test1"))
=======
	if err := op.Init(ranges); err != nil {
		t.Error("Cannot init byte range operator")
	}
	if len(op.data) != 5 || op.data[0].start != 9 || op.data[1].start != 10 || op.data[2].start != 13 || op.data[3].start != 32 || op.data[3].end != 126 || op.data[4].start != 128 || op.data[4].end != 255 {
		t.Error("Invalid range length", len(op.data))
	}
	if op.Evaluate(nil, "/\ufffdindex.html?test=test1") {
		t.Error("Invalid byte between ranges (negative)", []byte("/\ufffdindex.html?test=test1"))
	}
>>>>>>> 2dfaff20
}

func getTransaction() *engine.Transaction {
	waf := engine.NewWaf()
	return waf.NewTransaction()
}

func BenchmarkValidateByteRange(b *testing.B) {
	ranges := "9,10,13,32-126,128-255"
	op := &validateByteRange{}
<<<<<<< HEAD

	err := op.Init(ranges)
	require.NoError(b, err, "Cannot init byte range operator")

=======
	if err := op.Init(ranges); err != nil {
		b.Error("Cannot init byte range operator")
	}
>>>>>>> 2dfaff20
	b.ResetTimer()
	for i := 0; i < b.N; i++ {
		op.Evaluate(nil, "/\ufffdindex.html?test=test1")
	}
}<|MERGE_RESOLUTION|>--- conflicted
+++ resolved
@@ -35,22 +35,6 @@
 func TestValidateByteRangeCase5(t *testing.T) {
 	ranges := "9,10,13,32-126,128-255"
 	op := &validateByteRange{}
-<<<<<<< HEAD
-
-	err := op.Init(ranges)
-	require.NoError(t, err, "Cannot init byte range operator")
-
-	require.Len(t, op.data, 5)
-	require.Equal(t, uint8(9), op.data[0].start, "invalid range length")
-	require.Equal(t, uint8(10), op.data[1].start, "invalid range length")
-	require.Equal(t, uint8(13), op.data[2].start, "invalid range length")
-	require.Equal(t, uint8(32), op.data[3].start, "invalid range length")
-	require.Equal(t, uint8(126), op.data[3].end, "invalid range length")
-	require.Equal(t, uint8(128), op.data[4].start, "invalid range length")
-	require.Equal(t, uint8(255), op.data[4].end, "invalid range length")
-
-	require.False(t, op.Evaluate(nil, "/\ufffdindex.html?test=test1"), "invalid byte between ranges (negative)", []byte("/\ufffdindex.html?test=test1"))
-=======
 	if err := op.Init(ranges); err != nil {
 		t.Error("Cannot init byte range operator")
 	}
@@ -60,7 +44,6 @@
 	if op.Evaluate(nil, "/\ufffdindex.html?test=test1") {
 		t.Error("Invalid byte between ranges (negative)", []byte("/\ufffdindex.html?test=test1"))
 	}
->>>>>>> 2dfaff20
 }
 
 func getTransaction() *engine.Transaction {
@@ -71,16 +54,9 @@
 func BenchmarkValidateByteRange(b *testing.B) {
 	ranges := "9,10,13,32-126,128-255"
 	op := &validateByteRange{}
-<<<<<<< HEAD
-
-	err := op.Init(ranges)
-	require.NoError(b, err, "Cannot init byte range operator")
-
-=======
 	if err := op.Init(ranges); err != nil {
 		b.Error("Cannot init byte range operator")
 	}
->>>>>>> 2dfaff20
 	b.ResetTimer()
 	for i := 0; i < b.N; i++ {
 		op.Evaluate(nil, "/\ufffdindex.html?test=test1")
