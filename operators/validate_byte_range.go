// Copyright 2022 Juan Pablo Tosso and the OWASP Coraza contributors
// SPDX-License-Identifier: Apache-2.0

package operators

import (
	"fmt"
	"strconv"
	"strings"

	"github.com/corazawaf/coraza/v3/internal/corazawaf"
)

type byteRange struct {
	start byte
	end   byte
}

type validateByteRange struct {
	data []byteRange
}

<<<<<<< HEAD
func (o *validateByteRange) Init(options corazawaf.RuleOperatorOptions) error {
=======
var _ coraza.RuleOperator = (*validateByteRange)(nil)

func (o *validateByteRange) Init(options coraza.RuleOperatorOptions) error {
>>>>>>> 05d352c8
	data := options.Arguments

	if data == "" {
		return nil
	}

	ranges := strings.Split(data, ",")
	var err error
	for _, br := range ranges {
		br = strings.TrimSpace(br)
		spl := strings.SplitN(br, "-", 2)

		var start, end uint64
		if len(spl) == 1 {
			start, err = strconv.ParseUint(spl[0], 10, 8)
			if err != nil {
				return err
			}
			if err := o.addRange(start, start); err != nil {
				return err
			}
			continue
		}
		start, err = strconv.ParseUint(spl[0], 10, 8)
		if err != nil {
			return err
		}
		end, err = strconv.ParseUint(spl[1], 10, 8)
		if err != nil {
			return err
		}
		if err := o.addRange(start, end); err != nil {
			return err
		}
	}
	return nil
}

func (o *validateByteRange) Evaluate(tx *corazawaf.Transaction, data string) bool {
	lenData := len(o.data)
	if lenData == 0 {
		return true
	}
	if data == "" {
		return false
	}
	// we must iterate each byte from input and check if it is in the range
	// if every byte is within the range we return false
	matched := 0
	for i := 0; i < len(data); i++ {
		c := data[i]
		for _, r := range o.data {
			if c >= r.start && c <= r.end {
				matched++
				break
			}
		}
	}
	return len(data) != matched
}

func (o *validateByteRange) addRange(start uint64, end uint64) error {
	if start > 255 {
		return fmt.Errorf("invalid start byte %d", start)
	}
	if end > 255 {
		return fmt.Errorf("invalid end byte %d", end)
	}
	o.data = append(o.data, byteRange{
		start: byte(start),
		end:   byte(end),
	})
	return nil
}<|MERGE_RESOLUTION|>--- conflicted
+++ resolved
@@ -20,13 +20,9 @@
 	data []byteRange
 }
 
-<<<<<<< HEAD
+var _ corazawaf.RuleOperator = (*validateByteRange)(nil)
+
 func (o *validateByteRange) Init(options corazawaf.RuleOperatorOptions) error {
-=======
-var _ coraza.RuleOperator = (*validateByteRange)(nil)
-
-func (o *validateByteRange) Init(options coraza.RuleOperatorOptions) error {
->>>>>>> 05d352c8
 	data := options.Arguments
 
 	if data == "" {
