// Copyright 2022 Juan Pablo Tosso
//
// Licensed under the Apache License, Version 2.0 (the "License");
// you may not use this file except in compliance with the License.
// You may obtain a copy of the License at
//
//      http://www.apache.org/licenses/LICENSE-2.0
//
// Unless required by applicable law or agreed to in writing, software
// distributed under the License is distributed on an "AS IS" BASIS,
// WITHOUT WARRANTIES OR CONDITIONS OF ANY KIND, either express or implied.
// See the License for the specific language governing permissions and
// limitations under the License.

package operators

import (
	"fmt"
	"strconv"
	"strings"

	"github.com/corazawaf/coraza/v2"
)

type byteRange struct {
	start byte
	end   byte
}

type validateByteRange struct {
	data []byteRange
}

func (o *validateByteRange) Init(data string) error {
<<<<<<< HEAD
	o.data = []byteRange{}
=======
>>>>>>> 2dfaff20
	if data == "" {
		return nil
	}
	ranges := strings.Split(data, ",")
	spl := ranges
	var err error
	for _, br := range spl {
		br = strings.TrimSpace(br)
		var start, end uint64
		spl := strings.Split(br, "-")
		if len(spl) == 1 {
			start, err = strconv.ParseUint(spl[0], 10, 8)
			if err != nil {
				return err
			}
			if err := o.addRange(start, start); err != nil {
				return err
			}
			continue
		}
		start, err = strconv.ParseUint(spl[0], 10, 8)
		if err != nil {
			return err
		}
		end, err = strconv.ParseUint(spl[1], 10, 8)
		if err != nil {
			return err
		}
		if err := o.addRange(start, end); err != nil {
			return err
		}
	}
	return nil
}

func (o *validateByteRange) Evaluate(tx *coraza.Transaction, data string) bool {
	lenData := len(o.data)
	if lenData == 0 {
		return true
	}
	if data == "" && lenData > 0 {
		return false
	}

	// we must iterate each byte from input and check if it is in the range
	// if every byte is within the range we return false
	matched := 0
	for i := 0; i < len(data); i++ {
		c := data[i]
		for _, r := range o.data {
			if c >= r.start && c <= r.end {
				matched++
				break
			}
		}
	}
	return len(data) != matched
}

func (o *validateByteRange) addRange(start uint64, end uint64) error {
	if start > 255 {
		return fmt.Errorf("invalid byte %d", start)
	}
	if end > 255 {
		return fmt.Errorf("invalid byte %d", end)
	}
<<<<<<< HEAD
	o.data = append(o.data, byteRange{byte(start), byte(end)})
=======
	o.data = append(o.data, byteRange{
		start: byte(start),
		end:   byte(end),
	})
>>>>>>> 2dfaff20
	return nil
}<|MERGE_RESOLUTION|>--- conflicted
+++ resolved
@@ -32,13 +32,10 @@
 }
 
 func (o *validateByteRange) Init(data string) error {
-<<<<<<< HEAD
-	o.data = []byteRange{}
-=======
->>>>>>> 2dfaff20
 	if data == "" {
 		return nil
 	}
+	o.data = []byteRange{}
 	ranges := strings.Split(data, ",")
 	spl := ranges
 	var err error
@@ -102,13 +99,6 @@
 	if end > 255 {
 		return fmt.Errorf("invalid byte %d", end)
 	}
-<<<<<<< HEAD
 	o.data = append(o.data, byteRange{byte(start), byte(end)})
-=======
-	o.data = append(o.data, byteRange{
-		start: byte(start),
-		end:   byte(end),
-	})
->>>>>>> 2dfaff20
 	return nil
 }