--- conflicted
+++ resolved
@@ -9,18 +9,9 @@
 
 type geoLookup struct{}
 
-<<<<<<< HEAD
-func (o *geoLookup) Init(options corazawaf.RuleOperatorOptions) error { return nil }
+var _ corazawaf.RuleOperator = (*geoLookup)(nil)
+
+func (*geoLookup) Init(corazawaf.RuleOperatorOptions) error { return nil }
 
 // kept for compatibility, it requires a plugin.
-func (o *geoLookup) Evaluate(tx *corazawaf.Transaction, value string) bool { return true }
-
-var _ corazawaf.RuleOperator = &geoLookup{}
-=======
-var _ coraza.RuleOperator = (*geoLookup)(nil)
-
-func (*geoLookup) Init(coraza.RuleOperatorOptions) error { return nil }
-
-// kept for compatibility, it requires a plugin.
-func (*geoLookup) Evaluate(*coraza.Transaction, string) bool { return true }
->>>>>>> 05d352c8
+func (*geoLookup) Evaluate(*corazawaf.Transaction, string) bool { return true }