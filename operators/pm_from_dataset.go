// Copyright 2022 Juan Pablo Tosso and the OWASP Coraza contributors
// SPDX-License-Identifier: Apache-2.0

package operators

import (
	"fmt"

<<<<<<< HEAD
	"github.com/corazawaf/coraza/v3/internal/corazawaf"
=======
>>>>>>> 05d352c8
	ahocorasick "github.com/petar-dambovaliev/aho-corasick"

	"github.com/corazawaf/coraza/v3"
)

// TODO according to coraza researchs, re2 matching is faster than ahocorasick
// maybe we should switch in the future
// pmFromDataset is always lowercase
type pmFromDataset struct {
	matcher ahocorasick.AhoCorasick
}

<<<<<<< HEAD
func (o *pmFromDataset) Init(options corazawaf.RuleOperatorOptions) error {
=======
var _ coraza.RuleOperator = (*pmFromDataset)(nil)

func (o *pmFromDataset) Init(options coraza.RuleOperatorOptions) error {
>>>>>>> 05d352c8
	data := options.Arguments
	dataset, ok := options.Datasets[data]
	if !ok {
		return fmt.Errorf("dataset %q not found", data)
	}
	builder := ahocorasick.NewAhoCorasickBuilder(ahocorasick.Opts{
		AsciiCaseInsensitive: true,
		MatchOnlyWholeWords:  false,
		MatchKind:            ahocorasick.LeftMostLongestMatch,
		DFA:                  true,
	})

	o.matcher = builder.Build(dataset)
	return nil
}

<<<<<<< HEAD
func (o *pmFromDataset) Evaluate(tx *corazawaf.Transaction, value string) bool {
	if tx.Capture {
		matches := o.matcher.FindAll(value)
		for i, match := range matches {
			if i == 10 {
				return true
			}
			tx.CaptureField(i, value[match.Start():match.End()])
		}
		return len(matches) > 0
	}
	iter := o.matcher.Iter(value)
	return iter.Next() != nil
}

var _ corazawaf.RuleOperator = (*pmFromDataset)(nil)
=======
func (o *pmFromDataset) Evaluate(tx *coraza.Transaction, value string) bool {
	return pmEvaluate(o.matcher, tx, value)
}
>>>>>>> 05d352c8
<|MERGE_RESOLUTION|>--- conflicted
+++ resolved
@@ -6,13 +6,9 @@
 import (
 	"fmt"
 
-<<<<<<< HEAD
-	"github.com/corazawaf/coraza/v3/internal/corazawaf"
-=======
->>>>>>> 05d352c8
 	ahocorasick "github.com/petar-dambovaliev/aho-corasick"
 
-	"github.com/corazawaf/coraza/v3"
+	"github.com/corazawaf/coraza/v3/internal/corazawaf"
 )
 
 // TODO according to coraza researchs, re2 matching is faster than ahocorasick
@@ -22,13 +18,9 @@
 	matcher ahocorasick.AhoCorasick
 }
 
-<<<<<<< HEAD
+var _ corazawaf.RuleOperator = (*pmFromDataset)(nil)
+
 func (o *pmFromDataset) Init(options corazawaf.RuleOperatorOptions) error {
-=======
-var _ coraza.RuleOperator = (*pmFromDataset)(nil)
-
-func (o *pmFromDataset) Init(options coraza.RuleOperatorOptions) error {
->>>>>>> 05d352c8
 	data := options.Arguments
 	dataset, ok := options.Datasets[data]
 	if !ok {
@@ -45,25 +37,6 @@
 	return nil
 }
 
-<<<<<<< HEAD
 func (o *pmFromDataset) Evaluate(tx *corazawaf.Transaction, value string) bool {
-	if tx.Capture {
-		matches := o.matcher.FindAll(value)
-		for i, match := range matches {
-			if i == 10 {
-				return true
-			}
-			tx.CaptureField(i, value[match.Start():match.End()])
-		}
-		return len(matches) > 0
-	}
-	iter := o.matcher.Iter(value)
-	return iter.Next() != nil
-}
-
-var _ corazawaf.RuleOperator = (*pmFromDataset)(nil)
-=======
-func (o *pmFromDataset) Evaluate(tx *coraza.Transaction, value string) bool {
 	return pmEvaluate(o.matcher, tx, value)
-}
->>>>>>> 05d352c8
+}