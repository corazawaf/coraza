// Copyright 2022 Juan Pablo Tosso and the OWASP Coraza contributors
// SPDX-License-Identifier: Apache-2.0

package operators

import (
	"strconv"

	"github.com/corazawaf/coraza/v3/internal/corazawaf"
	"github.com/corazawaf/coraza/v3/macro"
)

type lt struct {
	data macro.Macro
}

<<<<<<< HEAD
func (o *lt) Init(options corazawaf.RuleOperatorOptions) error {
=======
var _ coraza.RuleOperator = (*lt)(nil)

func (o *lt) Init(options coraza.RuleOperatorOptions) error {
>>>>>>> 05d352c8
	data := options.Arguments

	m, err := macro.NewMacro(data)
	if err != nil {
		return err
	}
	o.data = m
	return nil
}

func (o *lt) Evaluate(tx *corazawaf.Transaction, value string) bool {
	vv := o.data.Expand(tx)
	data, _ := strconv.Atoi(vv)
	v, _ := strconv.Atoi(value)
	return v < data
}<|MERGE_RESOLUTION|>--- conflicted
+++ resolved
@@ -14,13 +14,9 @@
 	data macro.Macro
 }
 
-<<<<<<< HEAD
+var _ corazawaf.RuleOperator = (*lt)(nil)
+
 func (o *lt) Init(options corazawaf.RuleOperatorOptions) error {
-=======
-var _ coraza.RuleOperator = (*lt)(nil)
-
-func (o *lt) Init(options coraza.RuleOperatorOptions) error {
->>>>>>> 05d352c8
 	data := options.Arguments
 
 	m, err := macro.NewMacro(data)
