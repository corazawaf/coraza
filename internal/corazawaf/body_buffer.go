// Copyright 2022 Juan Pablo Tosso and the OWASP Coraza contributors
// SPDX-License-Identifier: Apache-2.0

package corazawaf

import (
	"bytes"
	"io"
	"math"
	"os"

	"github.com/corazawaf/coraza/v3/internal/environment"
	"github.com/corazawaf/coraza/v3/types"
)

// BodyBuffer is used to read RequestBody and ResponseBody objects
// It will handle memory usage for buffering and processing
// It implements io.Copy(bodyBuffer, someReader) by inherit io.Writer
type BodyBuffer struct {
	options             types.BodyBufferOptions
	buffer              *bytes.Buffer
	writer              *os.File
	length              int64
	lengthIsBeyondLimit bool
}

const NotOverflow = int64(-1)

// Write appends data to the body buffer by chunks
// You may dump io.Readers using io.Copy(br, reader)
func (br *BodyBuffer) Write(data []byte) (n int, err error) {
	if len(data) == 0 {
		return 0, nil
	}

<<<<<<< HEAD
	if br.lengthIsBeyondLimit && br.options.DiscardOnBodyLimit {
		// if we are beyond the limit and the directive is to reject
		// the request, we don't record the body anymore.
		return 0, nil
	}

	var targetLen int64
	// Overflow check
	if br.length == math.MaxInt64 || br.length >= (math.MaxInt64-int64(len(data))) {
		// Overflow, buffer length will always be at most MaxInt
		targetLen = math.MaxInt64
	} else {
		// No Overflow
		targetLen = br.length + int64(len(data))
	}

=======
	// If overflow already reached do not write anything.
	if br.length == math.MaxInt64 {
		return 0, nil
	}

	maxWritingDataLenBeforeOverflow := NotOverflow
	var l int64

	// Overflow check
	if br.length >= (math.MaxInt64 - int64(len(data))) {
		// Overflow, buffer length will always be at most MaxInt64
		l = math.MaxInt64
		maxWritingDataLenBeforeOverflow = math.MaxInt64 - br.length
	} else {
		// No Overflow
		l = br.length + int64(len(data))
	}
>>>>>>> c9b4cc28
	// Check if memory or disk limits are reached
	// Even if Overflow is explicitly checked, MemoryLimit real limits are below maxInt and machine dependenent.
	// bytes.Buffer growth is platform dependent with a growth rate capped at 2x. If the buffer can't grow it will panic with ErrTooLarge.
	// See https://github.com/golang/go/blob/go1.19.4/src/bytes/buffer.go#L117 and https://go-review.googlesource.com/c/go/+/349994
	// Local tests show these buffer limits:
	// 32-bit machine: 2147483647 (2^30, 1GiB)
	// 64-bit machine: 34359738368 (2^35, 32GiB) (Not reached the ErrTooLarge panic, the OS triggered an oom)
<<<<<<< HEAD
	if targetLen > br.options.MemoryLimit {
=======
	if l > br.options.MemoryLimit {
>>>>>>> c9b4cc28
		if environment.IsTinyGo {
			// TinyGo: Bytes beyond MemoryLimit are not written
			maxWritingDataLen := br.options.MemoryLimit - br.length
			if maxWritingDataLen == 0 {
				return 0, nil
			}
			br.length = br.options.MemoryLimit
			return br.buffer.Write(data[:maxWritingDataLen])
		} else {
			// Default: bytes are buffered to disk
			if br.writer == nil {
				defer br.buffer.Reset()
				br.writer, err = os.CreateTemp(br.options.TmpPath, "body*")
				if err != nil {
					return 0, err
				}
				// We dump the previous buffer
				if _, err := br.writer.Write(br.buffer.Bytes()); err != nil {
					return 0, err
				}
<<<<<<< HEAD
			}

			// Total limit is checked
			if targetLen >= br.options.Limit {
				br.lengthIsBeyondLimit = true
				if br.options.DiscardOnBodyLimit {
					return 0, nil
				} else {
					return br.writer.Write(data)
				}
			} else {
				// Total limit not exceeded, bytes are sent to disk
				br.length = targetLen
				return br.writer.Write(data)
			}
		}
	}

	br.length = targetLen
=======
				br.buffer.Reset()
			}
			// Bytes are buffered to disk
			br.length = l
			if maxWritingDataLenBeforeOverflow != NotOverflow {
				return br.writer.Write(data[:maxWritingDataLenBeforeOverflow])
			}
			return br.writer.Write(data)
		}
	}
	br.length = l
	if maxWritingDataLenBeforeOverflow != NotOverflow {
		return br.buffer.Write(data[:maxWritingDataLenBeforeOverflow])
	}
>>>>>>> c9b4cc28
	return br.buffer.Write(data)
}

// Reader Returns a working reader for the body buffer in memory or file
func (br *BodyBuffer) Reader() (io.Reader, error) {
	if environment.IsTinyGo || br.writer == nil {
		return bytes.NewReader(br.buffer.Bytes()), nil
	}
	if _, err := br.writer.Seek(0, 0); err != nil {
		return nil, err
	}
	return br.writer, nil
}

func (br *BodyBuffer) IsEmpty() bool {
	return br.length == 0 && !br.lengthIsBeyondLimit
}

func (br *BodyBuffer) IsBeyondLimit() bool {
	return br.lengthIsBeyondLimit
}

// Reset will reset buffers and delete temporary files
func (br *BodyBuffer) Reset() error {
	br.buffer.Reset()
	br.length = 0
	if !environment.IsTinyGo && br.writer != nil {
		w := br.writer
		br.writer = nil
		if err := w.Close(); err != nil {
			return err
		}
		return os.Remove(w.Name())
	}

	return nil
}

// NewBodyBuffer Initializes a body reader
// After writing memLimit bytes to the memory buffer, data will be
// written to a temporary file
// Temporary files will be written to tmpDir
func NewBodyBuffer(options types.BodyBufferOptions) *BodyBuffer {
	return &BodyBuffer{
		options: options,
		buffer:  &bytes.Buffer{},
	}
}<|MERGE_RESOLUTION|>--- conflicted
+++ resolved
@@ -33,8 +33,7 @@
 		return 0, nil
 	}
 
-<<<<<<< HEAD
-	if br.lengthIsBeyondLimit && br.options.DiscardOnBodyLimit {
+if br.lengthIsBeyondLimit && br.options.DiscardOnBodyLimit {
 		// if we are beyond the limit and the directive is to reject
 		// the request, we don't record the body anymore.
 		return 0, nil
@@ -50,37 +49,14 @@
 		targetLen = br.length + int64(len(data))
 	}
 
-=======
-	// If overflow already reached do not write anything.
-	if br.length == math.MaxInt64 {
-		return 0, nil
-	}
-
-	maxWritingDataLenBeforeOverflow := NotOverflow
-	var l int64
-
-	// Overflow check
-	if br.length >= (math.MaxInt64 - int64(len(data))) {
-		// Overflow, buffer length will always be at most MaxInt64
-		l = math.MaxInt64
-		maxWritingDataLenBeforeOverflow = math.MaxInt64 - br.length
-	} else {
-		// No Overflow
-		l = br.length + int64(len(data))
-	}
->>>>>>> c9b4cc28
-	// Check if memory or disk limits are reached
+// Check if memory or disk limits are reached
 	// Even if Overflow is explicitly checked, MemoryLimit real limits are below maxInt and machine dependenent.
 	// bytes.Buffer growth is platform dependent with a growth rate capped at 2x. If the buffer can't grow it will panic with ErrTooLarge.
 	// See https://github.com/golang/go/blob/go1.19.4/src/bytes/buffer.go#L117 and https://go-review.googlesource.com/c/go/+/349994
 	// Local tests show these buffer limits:
 	// 32-bit machine: 2147483647 (2^30, 1GiB)
 	// 64-bit machine: 34359738368 (2^35, 32GiB) (Not reached the ErrTooLarge panic, the OS triggered an oom)
-<<<<<<< HEAD
 	if targetLen > br.options.MemoryLimit {
-=======
-	if l > br.options.MemoryLimit {
->>>>>>> c9b4cc28
 		if environment.IsTinyGo {
 			// TinyGo: Bytes beyond MemoryLimit are not written
 			maxWritingDataLen := br.options.MemoryLimit - br.length
@@ -101,7 +77,6 @@
 				if _, err := br.writer.Write(br.buffer.Bytes()); err != nil {
 					return 0, err
 				}
-<<<<<<< HEAD
 			}
 
 			// Total limit is checked
@@ -121,23 +96,8 @@
 	}
 
 	br.length = targetLen
-=======
-				br.buffer.Reset()
-			}
-			// Bytes are buffered to disk
-			br.length = l
-			if maxWritingDataLenBeforeOverflow != NotOverflow {
-				return br.writer.Write(data[:maxWritingDataLenBeforeOverflow])
-			}
-			return br.writer.Write(data)
-		}
-	}
-	br.length = l
-	if maxWritingDataLenBeforeOverflow != NotOverflow {
-		return br.buffer.Write(data[:maxWritingDataLenBeforeOverflow])
-	}
->>>>>>> c9b4cc28
-	return br.buffer.Write(data)
+
+  return br.buffer.Write(data)
 }
 
 // Reader Returns a working reader for the body buffer in memory or file
