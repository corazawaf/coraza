--- conflicted
+++ resolved
@@ -20,7 +20,7 @@
 	options types.BodyBufferOptions
 	buffer  *bytes.Buffer
 	writer  *os.File
-	length  int
+	length  int64
 }
 
 var (
@@ -51,10 +51,6 @@
 		return 0, nil
 	}
 
-<<<<<<< HEAD
-	l := len(data) + br.length
-	if l > br.options.MemoryLimit {
-=======
 	if br.length == br.options.Limit || br.length >= (br.options.Limit-int64(len(data))) {
 		// Write has been called without checking the Limit, it should never happend. Raising an error.
 		// The buffers are private and populated only by WriteRequestBody, ReadRequestBodyFrom, and similar functions
@@ -71,7 +67,6 @@
 	// 32-bit machine: 2147483647 (2^30, 1GiB)
 	// 64-bit machine: 34359738368 (2^35, 32GiB) (Not reached the ErrTooLarge panic, the OS triggered an OOM)
 	if targetLen > br.options.MemoryLimit {
->>>>>>> 093d1020
 		if environment.IsTinyGo {
 			// TinyGo MemoryLimit should be equal to Limit. Therefore, Write function has been called without Limit check.
 			return 0, errors.New("MemoryLimit reached while writing")
@@ -129,7 +124,7 @@
 }
 
 // Size returns the current size of the body buffer
-func (br *BodyBuffer) Size() int {
+func (br *BodyBuffer) Size() int64 {
 	return br.length
 }
 
