--- conflicted
+++ resolved
@@ -139,9 +139,6 @@
 	*/
 }
 
-<<<<<<< HEAD
-func TestRequestBodyNoTinyGo(t *testing.T) {
-=======
 var requestBodyWriters = map[string]func(tx *Transaction, body string) (*types.Interruption, int, error){
 	"WriteRequestBody": func(tx *Transaction, body string) (*types.Interruption, int, error) {
 		return tx.WriteRequestBody([]byte(body))
@@ -157,7 +154,6 @@
 }
 
 func TestWriteRequestBody(t *testing.T) {
->>>>>>> 8b909c7f
 	const (
 		urlencodedBody    = "some=result&second=data"
 		urlencodedBodyLen = len(urlencodedBody)
@@ -166,43 +162,6 @@
 	testCases := []struct {
 		name                   string
 		requestBodyLimit       int
-<<<<<<< HEAD
-		requestBodyMemoryLimit int
-		requestBodyLimitAction types.BodyLimitAction
-		shouldInterrupt        bool
-	}{
-		{
-			name:                   "no memory buffer and limit not reached",
-			requestBodyMemoryLimit: 0,
-			requestBodyLimit:       urlencodedBodyLen + 1,
-			requestBodyLimitAction: types.BodyLimitActionReject,
-		},
-		{
-			name:                   "memory buffer and limit not reached",
-			requestBodyMemoryLimit: urlencodedBodyLen / 2,
-			requestBodyLimit:       urlencodedBodyLen + 2,
-			requestBodyLimitAction: types.BodyLimitActionReject,
-		},
-		{
-			name:                   "no memory buffer and limit rejects",
-			requestBodyMemoryLimit: 0,
-			requestBodyLimit:       urlencodedBodyLen - 5,
-			requestBodyLimitAction: types.BodyLimitActionReject,
-			shouldInterrupt:        true,
-		},
-		{
-			name:                   "memory buffer and limit rejects",
-			requestBodyMemoryLimit: urlencodedBodyLen / 2,
-			requestBodyLimit:       urlencodedBodyLen - 5,
-			requestBodyLimitAction: types.BodyLimitActionReject,
-			shouldInterrupt:        true,
-		},
-		{
-			name:                   "no memory buffer and limit partial processing",
-			requestBodyMemoryLimit: 0,
-			requestBodyLimit:       urlencodedBodyLen - 1,
-			requestBodyLimitAction: types.BodyLimitActionProcessPartial,
-=======
 		requestBodyLimitAction types.RequestBodyLimitAction
 		shouldInterrupt        bool
 	}{
@@ -221,7 +180,6 @@
 			name:                   "LimitReachedAndPartialProcessing",
 			requestBodyLimit:       urlencodedBodyLen - 3,
 			requestBodyLimitAction: types.RequestBodyLimitActionProcessPartial,
->>>>>>> 8b909c7f
 		},
 		{
 			name:                   "memory buffer and limit partial processing",
@@ -243,35 +201,6 @@
 
 	for _, testCase := range testCases {
 		t.Run(testCase.name, func(t *testing.T) {
-<<<<<<< HEAD
-			waf := NewWAF()
-			waf.RuleEngine = types.RuleEngineOn
-			waf.RequestBodyAccess = true
-			waf.RequestBodyLimit = int64(testCase.requestBodyLimit)
-			waf.RequestBodyInMemoryLimit = int64(testCase.requestBodyMemoryLimit)
-			waf.RequestBodyLimitAction = testCase.requestBodyLimitAction
-
-			tx := waf.NewTransaction()
-			tx.AddRequestHeader("content-type", "application/x-www-form-urlencoded")
-			if _, err := tx.RequestBodyBuffer.Write([]byte(urlencodedBody)); err != nil {
-				t.Errorf("Failed to write body buffer: %s", err.Error())
-			}
-
-			tx.ProcessRequestHeaders()
-			if _, err := tx.ProcessRequestBody(); err != nil {
-				t.Errorf("Failed to process request body: %s", err.Error())
-			}
-
-			if testCase.shouldInterrupt {
-				if tx.interruption == nil {
-					t.Error("Expected interruption, got nil")
-				}
-			} else {
-				val := tx.variables.argsPost.Get("some")
-				if len(val) != 1 || val[0] != "result" {
-					t.Errorf("Failed to set urlencoded POST data with arguments: \"%s\"", strings.Join(val, "\", \""))
-				}
-=======
 			for name, writeRequestBody := range requestBodyWriters {
 				t.Run(name, func(t *testing.T) {
 					for name, chunks := range bodyChunks {
@@ -379,7 +308,6 @@
 
 					_ = tx.Close()
 				})
->>>>>>> 8b909c7f
 			}
 		})
 	}
