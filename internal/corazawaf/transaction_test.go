--- conflicted
+++ resolved
@@ -196,24 +196,12 @@
 
 	for _, testCase := range testCases {
 		t.Run(testCase.name, func(t *testing.T) {
-<<<<<<< HEAD
-			waf := NewWAF()
-			waf.RuleEngine = types.RuleEngineOn
-			waf.RequestBodyAccess = true
-			waf.RequestBodyLimit = int64(testCase.requestBodyLimit)
-			waf.RequestBodyInMemoryLimit = int64(testCase.requestBodyMemoryLimit)
-			waf.RequestBodyLimitAction = testCase.requestBodyLimitAction
-
-			tx := waf.NewTransaction()
-=======
 			urlencoded := "some=result&second=data"
 			// xml := "<test><content>test</content></test>"
 			tx := NewWAF().NewTransaction()
 			tx.RequestBodyAccess = true
 			tx.RequestBodyLimit = testCase.requestBodyLimit
 			tx.WAF.RequestBodyLimitAction = testCase.requestBodyLimitAction
-
->>>>>>> 46029c0f
 			tx.AddRequestHeader("content-type", "application/x-www-form-urlencoded")
 			if _, err := tx.RequestBodyBuffer.Write([]byte(urlencodedBody)); err != nil {
 				t.Errorf("Failed to write body buffer: %s", err.Error())
