--- conflicted
+++ resolved
@@ -161,11 +161,7 @@
 	testCases := []struct {
 		name                   string
 		requestBodyLimit       int
-<<<<<<< HEAD
-		requestBodyLimitAction types.RequestBodyLimitAction
-=======
 		requestBodyLimitAction types.BodyLimitAction
->>>>>>> 093d1020
 		shouldInterrupt        bool
 	}{
 		{
