--- conflicted
+++ resolved
@@ -33,23 +33,15 @@
 		return fmt.Errorf("there is a another rule with id %d", rule.ID_)
 	}
 
-<<<<<<< HEAD
-	rule.inferredPhases[rule.Phase_] = true
-=======
 	numInferred := 0
 	rule.inferredPhases.set(rule.Phase_)
->>>>>>> 5ed903d5
 	for _, v := range rule.variables {
 		min := minPhase(v.Variable)
 		if min != types.PhaseUnknown {
 			// We infer the earliest phase a variable used by the rule may be evaluated for use when
 			// multiphase evaluation is enabled
-<<<<<<< HEAD
-			rule.inferredPhases[min] = true
-=======
 			rule.inferredPhases.set(min)
 			numInferred++
->>>>>>> 5ed903d5
 		}
 	}
 
