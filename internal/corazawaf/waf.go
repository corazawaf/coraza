--- conflicted
+++ resolved
@@ -36,12 +36,8 @@
 // All WAF instance fields are immutable, if you update any
 // of them in runtime you might create concurrency issues
 type WAF struct {
-<<<<<<< HEAD
-	transactionPool sync.Pool
-=======
 	txPool sync.Pool
 
->>>>>>> 46029c0f
 	// ruleGroup object, contains all rules and helpers
 	Rules RuleGroup
 
@@ -150,11 +146,7 @@
 // NewTransactionWithID Creates a new initialized transaction for this WAF instance
 // Using the specified ID
 func (w *WAF) newTransactionWithID(id string) *Transaction {
-<<<<<<< HEAD
-	tx := w.transactionPool.Get().(*Transaction)
-=======
 	tx := w.txPool.Get().(*Transaction)
->>>>>>> 46029c0f
 	tx.id = id
 	tx.matchedRules = []types.MatchedRule{}
 	tx.interruption = nil
@@ -278,12 +270,8 @@
 		logger.Error("error creating serial log writer: %s", err.Error())
 	}
 	waf := &WAF{
-<<<<<<< HEAD
-		transactionPool:          sync.NewPool(func() interface{} { return new(Transaction) }),
-=======
 		// Initializing pool for transactions
 		txPool:                   sync.NewPool(func() interface{} { return new(Transaction) }),
->>>>>>> 46029c0f
 		ArgumentSeparator:        "&",
 		AuditLogWriter:           logWriter,
 		AuditEngine:              types.AuditEngineOff,
