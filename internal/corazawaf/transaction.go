// Copyright 2022 Juan Pablo Tosso and the OWASP Coraza contributors
// SPDX-License-Identifier: Apache-2.0

package corazawaf

import (
	"bufio"
	"errors"
	"fmt"
	"io"
	"math"
	"mime"
	"net/url"
	"path/filepath"
	"strconv"
	"strings"
	"time"

	"github.com/corazawaf/coraza/v3/bodyprocessors"
	"github.com/corazawaf/coraza/v3/collection"
	"github.com/corazawaf/coraza/v3/internal/corazarules"
	stringsutil "github.com/corazawaf/coraza/v3/internal/strings"
	urlutil "github.com/corazawaf/coraza/v3/internal/url"
	"github.com/corazawaf/coraza/v3/loggers"
	"github.com/corazawaf/coraza/v3/rules"
	"github.com/corazawaf/coraza/v3/types"
	"github.com/corazawaf/coraza/v3/types/variables"
)

// Transaction is created from a WAF instance to handle web requests and responses,
// it contains a copy of most WAF configurations that can be safely changed.
// Transactions are used to store all data like URLs, request and response
// headers. Transactions are used to evaluate rules by phase and generate disruptive
// actions. Disruptive actions can be read from *tx.Interruption.
// It is safe to manage multiple transactions but transactions themself are not
// thread safe
type Transaction struct {
	// Transaction ID
	id string

	// Contains the list of matched rules and associated match information
	matchedRules []types.MatchedRule

	// True if the transaction has been disrupted by any rule
	interruption *types.Interruption

	// This is used to store log messages
	Logdata string

	// Rules will be skipped after a rule with this SecMarker is found
	SkipAfter string

	// Copies from the WAF instance that may be overwritten by the ctl action
	// For usability purposes body limits are enforced as int (and not int64)
	// int is a signed integer type that is at least 32 bits in size (platform-dependent size).
	// We still basically assume 64-bit usage where int are big sizes.
	AuditEngine              types.AuditEngineStatus
	AuditLogParts            types.AuditLogParts
	ForceRequestBodyVariable bool
	RequestBodyAccess        bool
	RequestBodyLimit         int
	ResponseBodyAccess       bool
	ResponseBodyLimit        int
	RuleEngine               types.RuleEngineStatus
	HashEngine               bool
	HashEnforcement          bool

	// Stores the last phase that was evaluated
	// Used by allow to skip phases
	LastPhase types.RulePhase

	// Handles request body buffers
	requestBodyBuffer *BodyBuffer

	// Handles response body buffers
	ResponseBodyBuffer *BodyBuffer

	// Body processor used to parse JSON, XML, etc
	bodyProcessor bodyprocessors.BodyProcessor

	// Rules with this id are going to be skipped while processing a phase
	ruleRemoveByID []int

	// ruleRemoveTargetByID is used by ctl to remove rule targets by id during the
	// transaction. All other "target removers" like "ByTag" are an abstraction of "ById"
	// For example, if you want to remove REQUEST_HEADERS:User-Agent from rule 85:
	// {85: {variables.RequestHeaders, "user-agent"}}
	ruleRemoveTargetByID map[int][]ruleVariableParams

	// Will skip this number of rules, this value will be decreased on each skip
	Skip int

	// Actions with capture features will read the capture state from this field
	// We have currently removed this feature as Capture will always run
	// We must reuse it in the future
	Capture bool

	// Contains duration in useconds per phase
	stopWatches map[types.RulePhase]int64

	// Contains a WAF instance for the current transaction
	WAF *WAF

	// Timestamp of the request
	Timestamp int64

	// When a rule matches and contains r.Audit = true, this will be set to true
	// it will write to the audit log
	audit bool

	variables TransactionVariables

	transformationCache map[transformationKey]*transformationValue
}

func (tx *Transaction) ID() string {
	return tx.id
}

func (tx *Transaction) Variables() rules.TransactionVariables {
	return &tx.variables
}

func (tx *Transaction) Collection(idx variables.RuleVariable) collection.Collection {
	switch idx {
	case variables.ResponseContentType:
		return tx.variables.responseContentType
	case variables.UniqueID:
		return tx.variables.uniqueID
	case variables.ArgsCombinedSize:
		return tx.variables.argsCombinedSize
	case variables.AuthType:
		return tx.variables.authType
	case variables.FilesCombinedSize:
		return tx.variables.filesCombinedSize
	case variables.FullRequest:
		return tx.variables.fullRequest
	case variables.FullRequestLength:
		return tx.variables.fullRequestLength
	case variables.InboundDataError:
		return tx.variables.inboundDataError
	case variables.MatchedVar:
		return tx.variables.matchedVar
	case variables.MatchedVarName:
		return tx.variables.matchedVarName
	case variables.MultipartBoundaryQuoted:
		return tx.variables.multipartBoundaryQuoted
	case variables.MultipartBoundaryWhitespace:
		return tx.variables.multipartBoundaryWhitespace
	case variables.MultipartCrlfLfLines:
		return tx.variables.multipartCrlfLfLines
	case variables.MultipartDataAfter:
		return tx.variables.multipartDataAfter
	case variables.MultipartDataBefore:
		return tx.variables.multipartDataBefore
	case variables.MultipartFileLimitExceeded:
		return tx.variables.multipartFileLimitExceeded
	case variables.MultipartHeaderFolding:
		return tx.variables.multipartHeaderFolding
	case variables.MultipartInvalidHeaderFolding:
		return tx.variables.multipartInvalidHeaderFolding
	case variables.MultipartInvalidPart:
		return tx.variables.multipartInvalidPart
	case variables.MultipartInvalidQuoting:
		return tx.variables.multipartInvalidQuoting
	case variables.MultipartLfLine:
		return tx.variables.multipartLfLine
	case variables.MultipartMissingSemicolon:
		return tx.variables.multipartMissingSemicolon
	case variables.MultipartStrictError:
		return tx.variables.multipartStrictError
	case variables.MultipartUnmatchedBoundary:
		return tx.variables.multipartUnmatchedBoundary
	case variables.OutboundDataError:
		return tx.variables.outboundDataError
	case variables.PathInfo:
		return tx.variables.pathInfo
	case variables.QueryString:
		return tx.variables.queryString
	case variables.RemoteAddr:
		return tx.variables.remoteAddr
	case variables.RemoteHost:
		return tx.variables.remoteHost
	case variables.RemotePort:
		return tx.variables.remotePort
	case variables.ReqbodyError:
		return tx.variables.reqbodyError
	case variables.ReqbodyErrorMsg:
		return tx.variables.reqbodyErrorMsg
	case variables.ReqbodyProcessorError:
		return tx.variables.reqbodyProcessorError
	case variables.ReqbodyProcessorErrorMsg:
		return tx.variables.reqbodyProcessorErrorMsg
	case variables.ReqbodyProcessor:
		return tx.variables.reqbodyProcessor
	case variables.RequestBasename:
		return tx.variables.requestBasename
	case variables.RequestBody:
		return tx.variables.requestBody
	case variables.RequestBodyLength:
		return tx.variables.requestBodyLength
	case variables.RequestFilename:
		return tx.variables.requestFilename
	case variables.RequestLine:
		return tx.variables.requestLine
	case variables.RequestMethod:
		return tx.variables.requestMethod
	case variables.RequestProtocol:
		return tx.variables.requestProtocol
	case variables.RequestURI:
		return tx.variables.requestURI
	case variables.RequestURIRaw:
		return tx.variables.requestURIRaw
	case variables.ResponseBody:
		return tx.variables.responseBody
	case variables.ResponseContentLength:
		return tx.variables.responseContentLength
	case variables.ResponseProtocol:
		return tx.variables.responseProtocol
	case variables.ResponseStatus:
		return tx.variables.responseStatus
	case variables.ServerAddr:
		return tx.variables.serverAddr
	case variables.ServerName:
		return tx.variables.serverName
	case variables.ServerPort:
		return tx.variables.serverPort
	case variables.Sessionid:
		return tx.variables.sessionID
	case variables.HighestSeverity:
		return tx.variables.highestSeverity
	case variables.StatusLine:
		return tx.variables.statusLine
	case variables.InboundErrorData:
		return tx.variables.inboundErrorData
	case variables.Duration:
		return tx.variables.duration
	case variables.ResponseHeadersNames:
		return tx.variables.responseHeadersNames
	case variables.RequestHeadersNames:
		return tx.variables.requestHeadersNames
	case variables.Userid:
		return tx.variables.userID
	case variables.Args:
		return tx.variables.args
	case variables.ArgsGet:
		return tx.variables.argsGet
	case variables.ArgsPost:
		return tx.variables.argsPost
	case variables.ArgsPath:
		return tx.variables.argsPath
	case variables.FilesSizes:
		return tx.variables.filesSizes
	case variables.FilesNames:
		return tx.variables.filesNames
	case variables.FilesTmpContent:
		return tx.variables.filesTmpContent
	case variables.MultipartFilename:
		return tx.variables.multipartFilename
	case variables.MultipartName:
		return tx.variables.multipartName
	case variables.MatchedVarsNames:
		return tx.variables.matchedVarsNames
	case variables.MatchedVars:
		return tx.variables.matchedVars
	case variables.Files:
		return tx.variables.files
	case variables.RequestCookies:
		return tx.variables.requestCookies
	case variables.RequestHeaders:
		return tx.variables.requestHeaders
	case variables.ResponseHeaders:
		return tx.variables.responseHeaders
	case variables.Geo:
		return tx.variables.geo
	case variables.RequestCookiesNames:
		return tx.variables.requestCookiesNames
	case variables.FilesTmpNames:
		return tx.variables.filesTmpNames
	case variables.ArgsNames:
		return tx.variables.argsNames
	case variables.ArgsGetNames:
		return tx.variables.argsGetNames
	case variables.ArgsPostNames:
		return tx.variables.argsPostNames
	case variables.TX:
		return tx.variables.tx
	case variables.Rule:
		return tx.variables.rule
	case variables.JSON:
		// TODO(anuraaga): This collection seems to be missing.
		return nil
	case variables.Env:
		return tx.variables.env
	case variables.IP:
		return tx.variables.ip
	case variables.UrlencodedError:
		return tx.variables.urlencodedError
	case variables.ResponseArgs:
		// TODO(anuraaga): This collection seems to be missing.
		return nil
	case variables.ResponseXML:
		return tx.variables.responseXML
	case variables.RequestXML:
		return tx.variables.requestXML
	case variables.XML:
		return tx.variables.xml
	case variables.MultipartPartHeaders:
		return tx.variables.multipartPartHeaders
	}

	return nil
}

func (tx *Transaction) Interrupt(interruption *types.Interruption) {
	if tx.RuleEngine == types.RuleEngineOn {
		tx.interruption = interruption
	}
}

func (tx *Transaction) ContentInjection() bool {
	return tx.WAF.ContentInjection
}

func (tx *Transaction) DebugLogger() loggers.DebugLogger {
	return tx.WAF.Logger
}

func (tx *Transaction) ResponseBodyReader() (io.Reader, error) {
	return tx.ResponseBodyBuffer.Reader()
}

func (tx *Transaction) RequestBodyReader() (io.Reader, error) {
	return tx.requestBodyBuffer.Reader()
}

// AddRequestHeader Adds a request header
//
// With this method it is possible to feed Coraza with a request header.
// Note: Golang's *http.Request object will not contain a "Host" header,
// and you might have to force it
func (tx *Transaction) AddRequestHeader(key string, value string) {
	if key == "" {
		return
	}
	keyl := strings.ToLower(key)
	tx.variables.requestHeadersNames.AddUniqueCS(keyl, key, keyl)
	tx.variables.requestHeaders.AddCS(keyl, key, value)

	if keyl == "content-type" {
		val := strings.ToLower(value)
		if val == "application/x-www-form-urlencoded" {
			tx.variables.reqbodyProcessor.Set("URLENCODED")
		} else if strings.HasPrefix(val, "multipart/form-data") {
			tx.variables.reqbodyProcessor.Set("MULTIPART")
		}
	} else if keyl == "cookie" {
		// Cookies use the same syntax as GET params but with semicolon (;) separator
		values := urlutil.ParseQuery(value, ';')
		for k, vr := range values {
			kl := strings.ToLower(k)
			tx.variables.requestCookiesNames.AddUniqueCS(kl, k, kl)
			for _, v := range vr {
				tx.variables.requestCookies.AddCS(kl, k, v)
			}
		}
	}
}

// AddResponseHeader Adds a response header variable
//
// With this method it is possible to feed Coraza with a response header.
func (tx *Transaction) AddResponseHeader(key string, value string) {
	if key == "" {
		return
	}
	keyl := strings.ToLower(key)
	tx.variables.responseHeadersNames.AddUniqueCS(keyl, key, keyl)
	tx.variables.responseHeaders.AddCS(keyl, key, value)

	// Most headers can be managed like that
	if keyl == "content-type" {
		name, _, _ := strings.Cut(value, ";")
		tx.variables.responseContentType.Set(name)
	}
}

func (tx *Transaction) Capturing() bool {
	return tx.Capture
}

// CaptureField is used to set the TX:[index] variables by operators
// that supports capture, like @rx
func (tx *Transaction) CaptureField(index int, value string) {
	if tx.Capture {
		tx.WAF.Logger.Debug("[%s] Capturing field %d with value %q", tx.id, index, value)
		i := strconv.Itoa(index)
		tx.variables.tx.SetIndex(i, 0, value)
	}
}

// this function is used to control which variables are reset after a new rule is evaluated
func (tx *Transaction) resetCaptures() {
	tx.WAF.Logger.Debug("[%s] Reseting captured variables", tx.id)
	// We reset capture 0-9
	ctx := tx.variables.tx
	// RUNE 48 = 0
	// RUNE 57 = 9
	for i := rune(48); i <= 57; i++ {
		ctx.SetIndex(string(i), 0, "")
	}
}

// ParseRequestReader Parses binary request including body,
// it does only support http/1.1 and http/1.0
// This function does not run ProcessConnection
// This function will store in memory the whole reader,
// DON't USE IT FOR PRODUCTION yet
func (tx *Transaction) ParseRequestReader(data io.Reader) (*types.Interruption, error) {
	// For dumb reasons we must read the headers and look for the Host header,
	// this function is intended for proxies and the RFC says that a Host must not be parsed...
	// Maybe some time I will create a prettier fix
	scanner := bufio.NewScanner(data)
	// read request line
	scanner.Scan()
	spl := strings.SplitN(scanner.Text(), " ", 3)
	if len(spl) != 3 {
		return nil, fmt.Errorf("invalid request line")
	}
	tx.ProcessURI(spl[1], spl[0], spl[2])
	for scanner.Scan() {
		l := scanner.Text()
		if l == "" {
			// It should mean we are now in the request body...
			break
		}
		key, val, ok := strings.Cut(l, ":")
		if !ok {
			return nil, fmt.Errorf("invalid request header")
		}
		k := strings.Trim(key, " ")
		v := strings.Trim(val, " ")
		tx.AddRequestHeader(k, v)
	}
	if it := tx.ProcessRequestHeaders(); it != nil {
		return it, nil
	}
	ctcol := tx.variables.requestHeaders.Get("content-type")
	ct := ""
	if len(ctcol) > 0 {
		ct, _, _ = strings.Cut(ctcol[0], ";")
	}
	for scanner.Scan() {
		it, _, err := tx.WriteRequestBody(scanner.Bytes())
		if err != nil {
			return nil, fmt.Errorf("cannot write to request body to buffer: %s", err.Error())
		}

		if it != nil {
			return it, nil
		}

		// urlencoded cannot end with CRLF
		if ct != "application/x-www-form-urlencoded" {
			it, _, err := tx.WriteRequestBody([]byte{'\r', '\n'})
			if err != nil {
				return nil, fmt.Errorf("cannot write to request body to buffer: %s", err.Error())
			}

			if it != nil {
				return it, nil
			}
		}
	}
	return tx.ProcessRequestBody()
}

// matchVariable Creates the MATCHED_ variables required by chains and macro expansion
// MATCHED_VARS, MATCHED_VAR, MATCHED_VAR_NAME, MATCHED_VARS_NAMES
func (tx *Transaction) matchVariable(match *corazarules.MatchData) {
	var varName, varNamel string
	if match.Key_ != "" {
		varName = match.VariableName_ + ":" + match.Key_
		varNamel = match.VariableName_ + ":" + strings.ToLower(match.Key_)
	} else {
		varName = match.VariableName_
		varNamel = match.VariableName_
	}
	// Array of values
	matchedVars := tx.variables.matchedVars
	// Last key
	matchedVarName := tx.variables.matchedVarName
	matchedVarName.Reset()
	// Array of keys
	matchedVarsNames := tx.variables.matchedVarsNames

	// We add the key in lowercase for ease of lookup in chains
	// This is similar to args handling
	matchedVars.AddCS(varNamel, varName, match.Value_)
	tx.variables.matchedVar.Set(match.Value_)

	// We add the key in lowercase for ease of lookup in chains
	// This is similar to args handling
	matchedVarsNames.AddCS(varNamel, varName, varName)
	matchedVarName.Set(varName)
}

// MatchRule Matches a rule to be logged
func (tx *Transaction) MatchRule(r *Rule, mds []types.MatchData) {
	tx.WAF.Logger.Debug("[%s] rule %d matched", tx.id, r.ID_)
	// tx.MatchedRules = append(tx.MatchedRules, mr)

	// If the rule is set to audit, we log the transaction to the audit log
	if r.Audit {
		tx.audit = true
	}

	// set highest_severity
	hs := tx.variables.highestSeverity
	maxSeverity, _ := types.ParseRuleSeverity(hs.String())
	if r.Severity_ > maxSeverity {
		hs.Set(strconv.Itoa(r.Severity_.Int()))
	}

	mr := &corazarules.MatchedRule{
		URI_:             tx.variables.requestURI.String(),
		TransactionID_:   tx.id,
		ServerIPAddress_: tx.variables.serverAddr.String(),
		ClientIPAddress_: tx.variables.remoteAddr.String(),
		Rule_:            &r.RuleMetadata,
		MatchedDatas_:    mds,
	}

	for _, md := range mds {
		// Use 1st set message of rule chain as message
		if md.Message() != "" {
			mr.Message_ = md.Message()
			mr.Data_ = md.Data()
			break
		}
	}

	tx.matchedRules = append(tx.matchedRules, mr)
	if tx.WAF.ErrorLogCb != nil && r.Log {
		tx.WAF.ErrorLogCb(mr)
	}
}

// GetStopWatch is used to debug phase durations
// Normally it should be named StopWatch() but it would be confusing
func (tx *Transaction) GetStopWatch() string {
	ts := tx.Timestamp
	sum := int64(0)
	for _, r := range tx.stopWatches {
		sum += r
	}
	diff := time.Now().UnixNano() - ts
	sw := fmt.Sprintf("%d %d; combined=%d, p1=%d, p2=%d, p3=%d, p4=%d, p5=%d",
		ts, diff, sum, tx.stopWatches[1], tx.stopWatches[2], tx.stopWatches[3], tx.stopWatches[4], tx.stopWatches[5])
	return sw
}

// GetField Retrieve data from collections applying exceptions
// In future releases we may remove de exceptions slice and
// make it easier to use
func (tx *Transaction) GetField(rv ruleVariableParams) []types.MatchData {
	collection := rv.Variable
	col := tx.Collection(rv.Variable)
	if col == nil {
		return []types.MatchData{}
	}

	var matches []types.MatchData
	// Now that we have access to the collection, we can apply the exceptions
	if rv.KeyRx == nil {
		if len(rv.KeyStr) == 0 {
			matches = col.FindAll()
		} else {
			matches = col.FindString(rv.KeyStr)
		}
	} else {
		matches = col.FindRegex(rv.KeyRx)
	}

	var rmi []int
	for i, c := range matches {
		for _, ex := range rv.Exceptions {
			lkey := strings.ToLower(c.Key())
			// in case it matches the regex or the keyStr
			// Since keys are case sensitive we need to check with lower case
			if (ex.KeyRx != nil && ex.KeyRx.MatchString(lkey)) || strings.ToLower(ex.KeyStr) == lkey {
				// we remove the exception from the list of values
				// we tried with standard append, but it fails... let's do some hacking
				// m2 := append(matches[:i], matches[i+1:]...)
				rmi = append(rmi, i)
			}
		}
	}
	// we read the list of indexes backwards
	// then we remove each one of them because of the exceptions
	for i := len(rmi) - 1; i >= 0; i-- {
		if len(matches) < rmi[i]+1 {
			matches = matches[:rmi[i]-1]
		} else {
			matches = append(matches[:rmi[i]], matches[rmi[i]+1:]...)
		}
	}
	if rv.Count {
		count := len(matches)
		matches = []types.MatchData{
			&corazarules.MatchData{
				VariableName_: collection.Name(),
				Variable_:     collection,
				Key_:          rv.KeyStr,
				Value_:        strconv.Itoa(count),
			},
		}
	}
	return matches
}

// RemoveRuleTargetByID Removes the VARIABLE:KEY from the rule ID
// It's mostly used by CTL to dynamically remove targets from rules
func (tx *Transaction) RemoveRuleTargetByID(id int, variable variables.RuleVariable, key string) {
	c := ruleVariableParams{
		Variable: variable,
		KeyStr:   key,
	}
	tx.ruleRemoveTargetByID[id] = append(tx.ruleRemoveTargetByID[id], c)
}

// RemoveRuleByID Removes a rule from the transaction
// It does not affect the WAF rules
func (tx *Transaction) RemoveRuleByID(id int) {
	tx.ruleRemoveByID = append(tx.ruleRemoveByID, id)
}

// ProcessConnection should be called at very beginning of a request process, it is
// expected to be executed prior to the virtual host resolution, when the
// connection arrives on the server.
// Important: Remember to check for a possible intervention.
func (tx *Transaction) ProcessConnection(client string, cPort int, server string, sPort int) {
	p := strconv.Itoa(cPort)
	p2 := strconv.Itoa(sPort)

	// Modsecurity removed this, so maybe we do the same, such a copycat
	// addr, err := net.LookupAddr(client)
	// if err == nil {
	// 	tx.Variables.VARIABLE_REMOTE_HOST.Set(addr[0])
	// }else{
	// 	tx.Variables.VARIABLE_REMOTE_HOST.Set(client)
	// }

	tx.variables.remoteAddr.Set(client)
	tx.variables.remotePort.Set(p)
	tx.variables.serverAddr.Set(server)
	tx.variables.serverPort.Set(p2)
}

// ExtractArguments transforms an url encoded string to a map and creates
// ARGS_POST|GET
func (tx *Transaction) ExtractArguments(orig types.ArgumentType, uri string) {
	data := urlutil.ParseQuery(uri, '&')
	for k, vs := range data {
		for _, v := range vs {
			tx.AddArgument(orig, k, v)
		}
	}
}

// AddArgument Add arguments GET or POST
// This will set ARGS_(GET|POST), ARGS, ARGS_NAMES, ARGS_COMBINED_SIZE and
// ARGS_(GET|POST)_NAMES
func (tx *Transaction) AddArgument(argType types.ArgumentType, key string, value string) {
	// TODO implement ARGS value limit using ArgumentsLimit
	var vals *collection.Map
	switch argType {
	case types.ArgumentGET:
		vals = tx.variables.argsGet
	case types.ArgumentPOST:
		vals = tx.variables.argsPost
	case types.ArgumentPATH:
		vals = tx.variables.argsPath
	default:
		return
	}
	keyl := strings.ToLower(key)

	vals.AddCS(keyl, key, value)
}

// ProcessURI Performs the analysis on the URI and all the query string variables.
// This method should be called at very beginning of a request process, it is
// expected to be executed prior to the virtual host resolution, when the
// connection arrives on the server.
// note: There is no direct connection between this function and any phase of
//
//	the SecLanguages phases. It is something that may occur between the
//	SecLanguage phase 1 and 2.
//
// note: This function won't add GET arguments, they must be added with AddArgument
func (tx *Transaction) ProcessURI(uri string, method string, httpVersion string) {
	tx.variables.requestMethod.Set(method)
	tx.variables.requestProtocol.Set(httpVersion)
	tx.variables.requestURIRaw.Set(uri)

	// TODO modsecurity uses HTTP/${VERSION} instead of just version, let's check it out
	tx.variables.requestLine.Set(fmt.Sprintf("%s %s %s", method, uri, httpVersion))

	var err error

	// we remove anchors
	if in := strings.Index(uri, "#"); in != -1 {
		uri = uri[:in]
	}
	path := ""
	parsedURL, err := url.Parse(uri)
	query := ""
	if err != nil {
		tx.variables.urlencodedError.Set(err.Error())
		path = uri
		tx.variables.requestURI.Set(uri)
		/*
			tx.Variables.VARIABLE_URI_PARSE_ERROR.Set("1")
			posRawQuery := strings.Index(uri, "?")
			if posRawQuery != -1 {
				tx.ExtractArguments("GET", uri[posRawQuery+1:])
				path = uri[:posRawQuery]
				query = uri[posRawQuery+1:]
			} else {
				path = uri
			}
			tx.Variables.RequestUri.Set(uri)
		*/
	} else {
		tx.ExtractArguments(types.ArgumentGET, parsedURL.RawQuery)
		tx.variables.requestURI.Set(parsedURL.String())
		path = parsedURL.Path
		query = parsedURL.RawQuery
	}
	offset := strings.LastIndexAny(path, "/\\")
	if offset != -1 && len(path) > offset+1 {
		tx.variables.requestBasename.Set(path[offset+1:])
	} else {
		tx.variables.requestBasename.Set(path)
	}
	tx.variables.requestFilename.Set(path)

	tx.variables.queryString.Set(query)
}

// ProcessRequestHeaders Performs the analysis on the request readers.
//
// This method perform the analysis on the request headers, notice however
// that the headers should be added prior to the execution of this function.
//
// note: Remember to check for a possible intervention.
func (tx *Transaction) ProcessRequestHeaders() *types.Interruption {
	if tx.RuleEngine == types.RuleEngineOff {
		// Rule engine is disabled
		return nil
	}
	if tx.LastPhase >= types.PhaseRequestHeaders {
		// Phase already evaluated
		tx.WAF.Logger.Error("ProcessRequestHeaders has already been called")
		return tx.interruption
	}

	if tx.interruption != nil {
		tx.WAF.Logger.Error("Calling ProcessRequestHeaders but there is a preexisting interruption")
		return tx.interruption
	}

	tx.WAF.Rules.Eval(types.PhaseRequestHeaders, tx)
	return tx.interruption
}

func setAndReturnBodyLimitInterruption(tx *Transaction) (*types.Interruption, int, error) {
	tx.variables.inboundErrorData.Set("1")
	tx.DebugLogger().Warn("Disrupting transaction with body size above the configured limit (Action Reject)")
	tx.interruption = &types.Interruption{
		Status: 403,
		Action: "deny",
	}
	return tx.interruption, 0, nil
}

// WriteRequestBody writes bytes from a slice of bytes into the request body,
// it returns an interruption if the writing bytes go beyond the request body limit.
// It won't copy the bytes if the body access isn't accessible.
func (tx *Transaction) WriteRequestBody(b []byte) (*types.Interruption, int, error) {
	if tx.RuleEngine == types.RuleEngineOff {
		return nil, 0, nil
	}

	if !tx.RequestBodyAccess {
		return nil, 0, nil
	}

	if tx.RequestBodyLimit == tx.requestBodyBuffer.length {
		// tx.RequestBodyLimit will never be zero so if this happened, we have an
		// interruption (that has been previously raised, but ignored by the connector) for sure.
		if tx.WAF.RequestBodyLimitAction == types.BodyLimitActionReject {
			return tx.interruption, 0, nil
		}

		if tx.WAF.RequestBodyLimitAction == types.BodyLimitActionProcessPartial {
			return nil, 0, nil
		}
	}

	var (
		writingBytes          = int64(len(b))
		runProcessRequestBody = false
	)
	// Overflow check
	if tx.requestBodyBuffer.length >= (math.MaxInt64 - writingBytes) {
		// Overflow, failing. MaxInt64 is not a realistic payload size. Furthermore, it has been tested that
		// bytes.Buffer does not work with this kind of sizes. See comments in BodyBuffer Write(data []byte)
		return nil, 0, errors.New("Overflow reached while writing request body")
	}

	if tx.requestBodyBuffer.length+writingBytes >= tx.RequestBodyLimit {
		if tx.WAF.RequestBodyLimitAction == types.BodyLimitActionReject {
			// We interrupt this transaction in case RequestBodyLimitAction is Reject
			return setAndReturnBodyLimitInterruption(tx)
		}

		if tx.WAF.RequestBodyLimitAction == types.BodyLimitActionProcessPartial {
			writingBytes = tx.RequestBodyLimit - tx.requestBodyBuffer.length
			runProcessRequestBody = true
		}
	}

	w, err := tx.requestBodyBuffer.Write(b[:writingBytes])
	if err != nil {
		return nil, 0, err
	}

	if runProcessRequestBody {
		tx.DebugLogger().Warn("Processing request body whose size reached the configured limit (Action ProcessPartial)")
		_, err = tx.ProcessRequestBody()
	}
	return tx.interruption, int(w), err
}

// ByteLenger returns the length in bytes of a data stream.
type ByteLenger interface {
	Len() int
}

// ReadRequestBodyFrom writes bytes from a reader into the request body
// it returns an interruption if the writing bytes go beyond the request body limit.
// It won't read the reader if the body access isn't accessible.
func (tx *Transaction) ReadRequestBodyFrom(r io.Reader) (*types.Interruption, int, error) {
	if tx.RuleEngine == types.RuleEngineOff {
		return nil, 0, nil
	}

	if !tx.RequestBodyAccess {
		return nil, 0, nil
	}

	if tx.RequestBodyLimit == tx.requestBodyBuffer.length {
		// tx.RequestBodyLimit will never be zero so if this happened, we have an
		// interruption (that has been previously raised, but ignored by the connector) for sure.
		if tx.WAF.RequestBodyLimitAction == types.BodyLimitActionReject {
			return tx.interruption, 0, nil
		}

		if tx.WAF.RequestBodyLimitAction == types.BodyLimitActionProcessPartial {
			return nil, 0, nil
		}
	}

	var (
		writingBytes          int64
		runProcessRequestBody = false
	)
	if l, ok := r.(ByteLenger); ok {
		writingBytes = int64(l.Len())
		// Overflow check
		if tx.requestBodyBuffer.length >= (math.MaxInt64 - writingBytes) {
			// Overflow, failing. MaxInt64 is not a realistic payload size. Furthermore, it has been tested that
			// bytes.Buffer does not work with this kind of sizes. See comments in BodyBuffer Write(data []byte)
			return nil, 0, errors.New("Overflow reached while writing request body")
		}
		if tx.requestBodyBuffer.length+writingBytes >= tx.RequestBodyLimit {
			if tx.WAF.RequestBodyLimitAction == types.BodyLimitActionReject {
				return setAndReturnBodyLimitInterruption(tx)
			}

			if tx.WAF.RequestBodyLimitAction == types.BodyLimitActionProcessPartial {
				writingBytes = tx.RequestBodyLimit - tx.requestBodyBuffer.length
				runProcessRequestBody = true
			}
		}
	} else {
		writingBytes = tx.RequestBodyLimit - tx.requestBodyBuffer.length
	}

	w, err := io.CopyN(tx.requestBodyBuffer, r, writingBytes)
	if err != nil && err != io.EOF {
		return nil, int(w), err
	}

	if tx.requestBodyBuffer.length == tx.RequestBodyLimit {
		if tx.WAF.RequestBodyLimitAction == types.BodyLimitActionReject {
			return setAndReturnBodyLimitInterruption(tx)
		}

		if tx.WAF.RequestBodyLimitAction == types.BodyLimitActionProcessPartial {
			runProcessRequestBody = true
		}
	}

	err = nil
	if runProcessRequestBody {
		tx.DebugLogger().Warn("Processing request body whose size reached the configured limit (Action ProcessPartial)")
		_, err = tx.ProcessRequestBody()
	}
	return tx.interruption, int(w), err
}

// ProcessRequestBody Performs the request body (if any)
//
// This method perform the analysis on the request body. It is optional to
// call that function. If this API consumer already know that there isn't a
// body for inspect it is recommended to skip this step.
//
// Remember to check for a possible intervention.
func (tx *Transaction) ProcessRequestBody() (*types.Interruption, error) {
	if tx.RuleEngine == types.RuleEngineOff {
		return nil, nil
	}

	if tx.LastPhase >= types.PhaseRequestBody {
		// Phase already evaluated
		tx.WAF.Logger.Warn("ProcessRequestBody has already been called")
		return tx.interruption, nil
	}

	if tx.interruption != nil {
		tx.WAF.Logger.Error("Calling ProcessRequestBody but there is a preexisting interruption")
		return tx.interruption, nil
	}

	// we won't process empty request bodies or disabled RequestBodyAccess
	if !tx.RequestBodyAccess || tx.requestBodyBuffer.length == 0 {
		tx.WAF.Rules.Eval(types.PhaseRequestBody, tx)
		return tx.interruption, nil
	}
	mime := ""
	if m := tx.variables.requestHeaders.Get("content-type"); len(m) > 0 {
		mime = m[0]
	}

	reader, err := tx.requestBodyBuffer.Reader()
	if err != nil {
		return nil, err
	}

<<<<<<< HEAD
	// Chunked requests will always be written to a temporary file
	if tx.RequestBodyBuffer.Size() >= tx.RequestBodyLimit {
		tx.variables.inboundErrorData.Set("1")
		if tx.WAF.RequestBodyLimitAction == types.RequestBodyLimitActionReject {
			// We interrupt this transaction in case RequestBodyLimitAction is Reject
			tx.interruption = &types.Interruption{
				Status: 403,
				Action: "deny",
			}
			return tx.interruption, nil
		}

		if tx.WAF.RequestBodyLimitAction == types.RequestBodyLimitActionProcessPartial {
			tx.variables.inboundErrorData.Set("1")
			// we limit our reader to tx.RequestBodyLimit bytes
			reader = io.LimitReader(reader, int64(tx.RequestBodyLimit))
		}
	}

=======
>>>>>>> 093d1020
	rbp := tx.variables.reqbodyProcessor.String()

	// Default variables.ReqbodyProcessor values
	// XML and JSON must be forced with ctl:requestBodyProcessor=JSON
	if tx.ForceRequestBodyVariable {
		// We force URLENCODED if mime is x-www... or we have an empty RBP and ForceRequestBodyVariable
		rbp = "URLENCODED"
		tx.variables.reqbodyProcessor.Set(rbp)
	}
	tx.WAF.Logger.Debug("[%s] Attempting to process request body using %q", tx.id, rbp)
	rbp = strings.ToLower(rbp)
	if rbp == "" {
		// so there is no bodyprocessor, we don't want to generate an error
		tx.WAF.Rules.Eval(types.PhaseRequestBody, tx)
		return tx.interruption, nil
	}
	bodyprocessor, err := bodyprocessors.Get(rbp)
	if err != nil {
		tx.generateReqbodyError(errors.New("invalid body processor"))
		tx.WAF.Rules.Eval(types.PhaseRequestBody, tx)
		return tx.interruption, nil
	}
	if err := bodyprocessor.ProcessRequest(reader, tx.Variables(), bodyprocessors.Options{
		Mime:        mime,
		StoragePath: tx.WAF.UploadDir,
	}); err != nil {
		tx.generateReqbodyError(err)
		tx.WAF.Rules.Eval(types.PhaseRequestBody, tx)
		return tx.interruption, nil
	}

	tx.WAF.Rules.Eval(types.PhaseRequestBody, tx)
	return tx.interruption, nil
}

// ProcessResponseHeaders Perform the analysis on the response readers.
//
// This method perform the analysis on the response headers, notice however
// that the headers should be added prior to the execution of this function.
//
// note: Remember to check for a possible intervention.
func (tx *Transaction) ProcessResponseHeaders(code int, proto string) *types.Interruption {
	if tx.RuleEngine == types.RuleEngineOff {
		return nil
	}

	if tx.LastPhase >= types.PhaseResponseHeaders {
		// Phase already evaluated
		tx.WAF.Logger.Error("ProcessResponseHeaders has already been called")
		return tx.interruption
	}

	if tx.interruption != nil {
		tx.WAF.Logger.Error("Calling ProcessResponseHeaders but there is a preexisting interruption")
		return tx.interruption
	}

	c := strconv.Itoa(code)
	tx.variables.responseStatus.Set(c)
	tx.variables.responseProtocol.Set(proto)

	tx.WAF.Rules.Eval(types.PhaseResponseHeaders, tx)
	return tx.interruption
}

// IsResponseBodyProcessable returns true if the response body meets the
// criteria to be processed, response headers must be set before this.
// The content-type response header must be in the SecResponseBodyMimeType
// This is used by webservers to choose whether to stream response buffers
// directly to the client or write them to Coraza's buffer.
func (tx *Transaction) IsResponseBodyProcessable() bool {
	// TODO add more validations
	ct := tx.variables.responseContentType.String()
	return stringsutil.InSlice(ct, tx.WAF.ResponseBodyMimeTypes)
}

func (tx *Transaction) ResponseBodyWriter() io.Writer {
	return tx.ResponseBodyBuffer
}

// ProcessResponseBody Perform the response body (if any)
//
// This method perform the analysis on the request body. It is optional to
// call that method. If this API consumer already know that there isn't a
// body for inspect it is recommended to skip this step.
//
// note Remember to check for a possible intervention.
func (tx *Transaction) ProcessResponseBody() (*types.Interruption, error) {
	if tx.RuleEngine == types.RuleEngineOff {
		return nil, nil
	}

	if tx.LastPhase >= types.PhaseResponseBody {
		// Phase already evaluated
		tx.WAF.Logger.Warn("ProcessResponseBody has already been called")
		return tx.interruption, nil
	}

	if tx.interruption != nil {
		tx.WAF.Logger.Error("Calling ProcessResponseBody but there is a preexisting interruption")
		return tx.interruption, nil
	}

	if !tx.ResponseBodyAccess || !tx.IsResponseBodyProcessable() {
		tx.WAF.Logger.Debug("[%s] Skipping response body processing (Access: %t)", tx.id, tx.ResponseBodyAccess)
		tx.WAF.Rules.Eval(types.PhaseResponseBody, tx)
		return tx.interruption, nil
	}
	tx.WAF.Logger.Debug("[%s] Attempting to process response body", tx.id)
	reader, err := tx.ResponseBodyBuffer.Reader()
	if err != nil {
		return tx.interruption, err
	}
	reader = io.LimitReader(reader, int64(tx.WAF.ResponseBodyLimit))
	buf := new(strings.Builder)
	length, err := io.Copy(buf, reader)
	if err != nil {
		return tx.interruption, err
	}

	if tx.ResponseBodyBuffer.Size() >= tx.WAF.ResponseBodyLimit {
		tx.variables.outboundDataError.Set("1")
	}

	tx.variables.responseContentLength.Set(strconv.FormatInt(length, 10))
	tx.variables.responseBody.Set(buf.String())
	tx.WAF.Rules.Eval(types.PhaseResponseBody, tx)
	return tx.interruption, nil
}

// ProcessLogging Logging all information relative to this transaction.
// An error log
// At this point there is not need to hold the connection, the response can be
// delivered prior to the execution of this method.
func (tx *Transaction) ProcessLogging() {
	// If Rule engine is disabled, Log phase rules are not going to be evaluated.
	// This avoids trying to rely on variables not set by previous rules that
	// have not been executed
	if tx.RuleEngine != types.RuleEngineOff {
		tx.WAF.Rules.Eval(types.PhaseLogging, tx)
	}

	if tx.AuditEngine == types.AuditEngineOff {
		// Audit engine disabled
		tx.WAF.Logger.Debug("[%s] Transaction not marked for audit logging, AuditEngine is disabled", tx.id)
		return
	}

	if tx.AuditEngine == types.AuditEngineRelevantOnly && !tx.audit {
		// Transaction marked not for audit logging
		tx.WAF.Logger.Debug("[%s] Transaction not marked for audit logging, AuditEngine is RelevantOnly and we got noauditlog", tx.id)
		return
	}

	if tx.AuditEngine == types.AuditEngineRelevantOnly && tx.audit {
		re := tx.WAF.AuditLogRelevantStatus
		status := tx.variables.responseStatus.String()
		if re != nil && !re.Match([]byte(status)) {
			// Not relevant status
			tx.WAF.Logger.Debug("[%s] Transaction status not marked for audit logging", tx.id)
			return
		}
	}

	tx.WAF.Logger.Debug("[%s] Transaction marked for audit logging", tx.id)
	if writer := tx.WAF.AuditLogWriter; writer != nil {
		// We don't log if there is an empty audit logger
		if err := writer.Write(tx.AuditLog()); err != nil {
			tx.WAF.Logger.Error(err.Error())
		}
	}
}

// IsRuleEngineOff will return true if RuleEngine is set to Off
func (tx *Transaction) IsRuleEngineOff() bool {
	return tx.RuleEngine == types.RuleEngineOff
}

// IsRequestBodyAccessible will return true if RequestBody access has been enabled by RequestBodyAccess
func (tx *Transaction) IsRequestBodyAccessible() bool {
	return tx.RequestBodyAccess
}

// IsResponseBodyAccessible will return true if ResponseBody access has been enabled by ResponseBodyAccess
func (tx *Transaction) IsResponseBodyAccessible() bool {
	return tx.ResponseBodyAccess
}

// IsInterrupted will return true if the transaction was interrupted
func (tx *Transaction) IsInterrupted() bool {
	return tx.interruption != nil
}

func (tx *Transaction) Interruption() *types.Interruption {
	return tx.interruption
}

func (tx *Transaction) MatchedRules() []types.MatchedRule {
	return tx.matchedRules
}

// AuditLog returns an AuditLog struct, used to write audit logs
func (tx *Transaction) AuditLog() *loggers.AuditLog {
	al := &loggers.AuditLog{}
	al.Messages = nil
	// YYYY/MM/DD HH:mm:ss
	ts := time.Unix(0, tx.Timestamp).Format("2006/01/02 15:04:05")
	al.Parts = tx.AuditLogParts
	al.Transaction = loggers.AuditTransaction{
		Timestamp:     ts,
		UnixTimestamp: tx.Timestamp,
		ID:            tx.id,
		ClientIP:      tx.variables.remoteAddr.String(),
		ClientPort:    tx.variables.remotePort.Int(),
		HostIP:        tx.variables.serverAddr.String(),
		HostPort:      tx.variables.serverPort.Int(),
		ServerID:      tx.variables.serverName.String(), // TODO check
		Request: loggers.AuditTransactionRequest{
			Method:      tx.variables.requestMethod.String(),
			Protocol:    tx.variables.requestProtocol.String(),
			URI:         tx.variables.requestURI.String(),
			HTTPVersion: tx.variables.requestProtocol.String(),
			// Body and headers are audit variables.RequestUriRaws
		},
		Response: loggers.AuditTransactionResponse{
			Status: tx.variables.responseStatus.Int(),
			// body and headers are audit parts
		},
	}
	rengine := tx.RuleEngine.String()

	al.Transaction.Request.Headers = tx.variables.requestHeaders.Data()
	al.Transaction.Request.Body = tx.variables.requestBody.String()
	// TODO maybe change to:
	// al.Transaction.Request.Body = tx.RequestBodyBuffer.String()
	al.Transaction.Response.Headers = tx.variables.responseHeaders.Data()
	al.Transaction.Response.Body = tx.variables.responseBody.String()
	al.Transaction.Producer = loggers.AuditTransactionProducer{
		Connector:  tx.WAF.ProducerConnector,
		Version:    tx.WAF.ProducerConnectorVersion,
		Server:     "",
		RuleEngine: rengine,
		Stopwatch:  tx.GetStopWatch(),
		Rulesets:   tx.WAF.ComponentNames,
	}
	/*
	* TODO:
	* This part is a replacement for part C. It will log the same data as C in
	* all cases except when multipart/form-data encoding in used. In this case,
	* it will log a fake application/x-www-form-urlencoded body that contains
	* the information about parameters but not about the files. This is handy
	* if you don’t want to have (often large) files stored in your audit logs.
	 */
	// upload data
	var files []loggers.AuditTransactionRequestFiles
	al.Transaction.Request.Files = nil
	for _, file := range tx.variables.files.Get("") {
		var size int64
		if fs := tx.variables.filesSizes.Get(file); len(fs) > 0 {
			size, _ = strconv.ParseInt(fs[0], 10, 64)
			// we ignore the error as it defaults to 0
		}
		ext := filepath.Ext(file)
		at := loggers.AuditTransactionRequestFiles{
			Size: size,
			Name: file,
			Mime: mime.TypeByExtension(ext),
		}
		files = append(files, at)
	}
	al.Transaction.Request.Files = files
	var mrs []loggers.AuditMessage
	for _, mr := range tx.matchedRules {
		r := mr.Rule()
		for _, matchData := range mr.MatchedDatas() {
			mrs = append(mrs, loggers.AuditMessage{
				Actionset: strings.Join(tx.WAF.ComponentNames, " "),
				Message:   matchData.Message(),
				Data: loggers.AuditMessageData{
					File:     mr.Rule().File(),
					Line:     mr.Rule().Line(),
					ID:       r.ID(),
					Rev:      r.Revision(),
					Msg:      matchData.Message(),
					Data:     matchData.Data(),
					Severity: r.Severity(),
					Ver:      r.Version(),
					Maturity: r.Maturity(),
					Accuracy: r.Accuracy(),
					Tags:     r.Tags(),
					Raw:      r.Raw(),
				},
			})
		}
	}
	al.Messages = mrs
	return al
}

// Close closes the transaction after phase 5
// This method helps the GC to clean up the transaction faster and release resources
// It also allows caches the transaction back into the sync.Pool
func (tx *Transaction) Close() error {
	defer tx.WAF.txPool.Put(tx)
	tx.variables.reset()
	var errs []error
	if err := tx.requestBodyBuffer.Reset(); err != nil {
		errs = append(errs, err)
	}
	if err := tx.ResponseBodyBuffer.Reset(); err != nil {
		errs = append(errs, err)
	}

	tx.WAF.Logger.Debug("[%s] Transaction finished, disrupted: %t", tx.id, tx.IsInterrupted())

	switch {
	case len(errs) == 0:
		return nil
	case len(errs) == 1:
		return fmt.Errorf("transaction close failed: %s", errs[0].Error())
	default:
		return fmt.Errorf("transaction close failed:\n- %s\n- %s", errs[0].Error(), errs[1].Error())
	}
}

func (tx *Transaction) String() string {
	return tx.Debug()
}

// Debug will return a string with the transaction debug information
func (tx *Transaction) Debug() string {
	res := "\n\n----------------------- ERRORLOG ----------------------\n"
	for _, mr := range tx.matchedRules {
		res += mr.ErrorLog(tx.variables.responseStatus.Int())
		res += "\n\n----------------------- MATCHDATA ---------------------\n"
		for _, md := range mr.MatchedDatas() {
			res += fmt.Sprintf("%+v", md) + "\n"
		}
		res += "\n"
	}

	res += "\n------------------------ DEBUG ------------------------\n"
	for v := byte(1); v < types.VariablesCount; v++ {
		vr := variables.RuleVariable(v)
		if vr.Name() == "UNKNOWN" {
			continue
		}
		data := map[string][]string{}
		switch col := tx.Collection(vr).(type) {
		case *collection.Simple:
			data[""] = []string{
				col.String(),
			}
		case *collection.Map:
			data = col.Data()
		case *collection.Proxy:
			data = col.Data()
		case *collection.TranslationProxy:
			data[""] = col.Data()
		}

		if len(data) == 1 {
			res += fmt.Sprintf("%s: ", vr.Name())
		} else {
			res += fmt.Sprintf("%s:\n", vr.Name())
		}

		for k, d := range data {
			if k != "" {
				res += fmt.Sprintf("    %s: %s\n", k, strings.Join(d, ","))
			} else {
				res += fmt.Sprintf("%s\n", strings.Join(d, ","))
			}
		}
	}
	return res
}

// generateReqbodyError generates all the error variables for the request body parser
func (tx *Transaction) generateReqbodyError(err error) {
	tx.variables.reqbodyError.Set("1")
	tx.variables.reqbodyErrorMsg.Set(fmt.Sprintf("%s: %s", tx.variables.reqbodyProcessor.String(), err.Error()))
	tx.variables.reqbodyProcessorError.Set("1")
	tx.variables.reqbodyProcessorErrorMsg.Set(string(err.Error()))
}

// TransactionVariables has pointers to all the variables of the transaction
type TransactionVariables struct {
	// Simple Variables
	userID                        *collection.Simple
	urlencodedError               *collection.Simple
	responseContentType           *collection.Simple
	uniqueID                      *collection.Simple
	argsCombinedSize              *collection.SizeProxy
	authType                      *collection.Simple
	filesCombinedSize             *collection.Simple
	fullRequest                   *collection.Simple
	fullRequestLength             *collection.Simple
	inboundDataError              *collection.Simple
	matchedVar                    *collection.Simple
	matchedVarName                *collection.Simple
	multipartBoundaryQuoted       *collection.Simple
	multipartBoundaryWhitespace   *collection.Simple
	multipartCrlfLfLines          *collection.Simple
	multipartDataAfter            *collection.Simple
	multipartDataBefore           *collection.Simple
	multipartFileLimitExceeded    *collection.Simple
	multipartHeaderFolding        *collection.Simple
	multipartInvalidHeaderFolding *collection.Simple
	multipartInvalidPart          *collection.Simple
	multipartInvalidQuoting       *collection.Simple
	multipartLfLine               *collection.Simple
	multipartMissingSemicolon     *collection.Simple
	multipartStrictError          *collection.Simple
	multipartUnmatchedBoundary    *collection.Simple
	outboundDataError             *collection.Simple
	pathInfo                      *collection.Simple
	queryString                   *collection.Simple
	remoteAddr                    *collection.Simple
	remoteHost                    *collection.Simple
	remotePort                    *collection.Simple
	reqbodyError                  *collection.Simple
	reqbodyErrorMsg               *collection.Simple
	reqbodyProcessorError         *collection.Simple
	reqbodyProcessorErrorMsg      *collection.Simple
	reqbodyProcessor              *collection.Simple
	requestBasename               *collection.Simple
	requestBody                   *collection.Simple
	requestBodyLength             *collection.Simple
	requestFilename               *collection.Simple
	requestLine                   *collection.Simple
	requestMethod                 *collection.Simple
	requestProtocol               *collection.Simple
	requestURI                    *collection.Simple
	requestURIRaw                 *collection.Simple
	responseBody                  *collection.Simple
	responseContentLength         *collection.Simple
	responseProtocol              *collection.Simple
	responseStatus                *collection.Simple
	serverAddr                    *collection.Simple
	serverName                    *collection.Simple
	serverPort                    *collection.Simple
	sessionID                     *collection.Simple
	highestSeverity               *collection.Simple
	statusLine                    *collection.Simple
	inboundErrorData              *collection.Simple
	// Custom
	env      *collection.Map
	tx       *collection.Map
	rule     *collection.Map
	duration *collection.Simple
	// Proxy Variables
	args *collection.Proxy
	// Maps Variables
	argsGet              *collection.Map
	argsPost             *collection.Map
	argsPath             *collection.Map
	filesTmpNames        *collection.Map
	geo                  *collection.Map
	files                *collection.Map
	requestCookies       *collection.Map
	requestHeaders       *collection.Map
	responseHeaders      *collection.Map
	multipartName        *collection.Map
	matchedVarsNames     *collection.Map
	multipartFilename    *collection.Map
	matchedVars          *collection.Map
	filesSizes           *collection.Map
	filesNames           *collection.Map
	filesTmpContent      *collection.Map
	responseHeadersNames *collection.Map
	requestHeadersNames  *collection.Map
	requestCookiesNames  *collection.Map
	xml                  *collection.Map
	requestXML           *collection.Map
	responseXML          *collection.Map
	multipartPartHeaders *collection.Map
	// Persistent variables
	ip *collection.Map
	// Translation Proxy Variables
	argsNames     *collection.TranslationProxy
	argsGetNames  *collection.TranslationProxy
	argsPostNames *collection.TranslationProxy
}

func NewTransactionVariables() *TransactionVariables {
	v := &TransactionVariables{}
	v.urlencodedError = collection.NewSimple(variables.UrlencodedError)
	v.responseContentType = collection.NewSimple(variables.ResponseContentType)
	v.uniqueID = collection.NewSimple(variables.UniqueID)
	v.authType = collection.NewSimple(variables.AuthType)
	v.filesCombinedSize = collection.NewSimple(variables.FilesCombinedSize)
	v.fullRequest = collection.NewSimple(variables.FullRequest)
	v.fullRequestLength = collection.NewSimple(variables.FullRequestLength)
	v.inboundDataError = collection.NewSimple(variables.InboundDataError)
	v.matchedVar = collection.NewSimple(variables.MatchedVar)
	v.matchedVarName = collection.NewSimple(variables.MatchedVarName)
	v.multipartBoundaryQuoted = collection.NewSimple(variables.MultipartBoundaryQuoted)
	v.multipartBoundaryWhitespace = collection.NewSimple(variables.MultipartBoundaryWhitespace)
	v.multipartCrlfLfLines = collection.NewSimple(variables.MultipartCrlfLfLines)
	v.multipartDataAfter = collection.NewSimple(variables.MultipartDataAfter)
	v.multipartDataBefore = collection.NewSimple(variables.MultipartDataBefore)
	v.multipartFileLimitExceeded = collection.NewSimple(variables.MultipartFileLimitExceeded)
	v.multipartHeaderFolding = collection.NewSimple(variables.MultipartHeaderFolding)
	v.multipartInvalidHeaderFolding = collection.NewSimple(variables.MultipartInvalidHeaderFolding)
	v.multipartInvalidPart = collection.NewSimple(variables.MultipartInvalidPart)
	v.multipartInvalidQuoting = collection.NewSimple(variables.MultipartInvalidQuoting)
	v.multipartLfLine = collection.NewSimple(variables.MultipartLfLine)
	v.multipartMissingSemicolon = collection.NewSimple(variables.MultipartMissingSemicolon)
	v.multipartStrictError = collection.NewSimple(variables.MultipartStrictError)
	v.multipartUnmatchedBoundary = collection.NewSimple(variables.MultipartUnmatchedBoundary)
	v.outboundDataError = collection.NewSimple(variables.OutboundDataError)
	v.pathInfo = collection.NewSimple(variables.PathInfo)
	v.queryString = collection.NewSimple(variables.QueryString)
	v.remoteAddr = collection.NewSimple(variables.RemoteAddr)
	v.remoteHost = collection.NewSimple(variables.RemoteHost)
	v.remotePort = collection.NewSimple(variables.RemotePort)
	v.reqbodyError = collection.NewSimple(variables.ReqbodyError)
	v.reqbodyErrorMsg = collection.NewSimple(variables.ReqbodyErrorMsg)
	v.reqbodyProcessorError = collection.NewSimple(variables.ReqbodyProcessorError)
	v.reqbodyProcessorErrorMsg = collection.NewSimple(variables.ReqbodyProcessorErrorMsg)
	v.reqbodyProcessor = collection.NewSimple(variables.ReqbodyProcessor)
	v.requestBasename = collection.NewSimple(variables.RequestBasename)
	v.requestBody = collection.NewSimple(variables.RequestBody)
	v.requestBodyLength = collection.NewSimple(variables.RequestBodyLength)
	v.requestFilename = collection.NewSimple(variables.RequestFilename)
	v.requestLine = collection.NewSimple(variables.RequestLine)
	v.requestMethod = collection.NewSimple(variables.RequestMethod)
	v.requestProtocol = collection.NewSimple(variables.RequestProtocol)
	v.requestURI = collection.NewSimple(variables.RequestURI)
	v.requestURIRaw = collection.NewSimple(variables.RequestURIRaw)
	v.responseBody = collection.NewSimple(variables.ResponseBody)
	v.responseContentLength = collection.NewSimple(variables.ResponseContentLength)
	v.responseProtocol = collection.NewSimple(variables.ResponseProtocol)
	v.responseStatus = collection.NewSimple(variables.ResponseStatus)
	v.serverAddr = collection.NewSimple(variables.ServerAddr)
	v.serverName = collection.NewSimple(variables.ServerName)
	v.serverPort = collection.NewSimple(variables.ServerPort)
	v.sessionID = collection.NewSimple(variables.Sessionid)
	v.highestSeverity = collection.NewSimple(variables.HighestSeverity)
	v.statusLine = collection.NewSimple(variables.StatusLine)
	v.inboundErrorData = collection.NewSimple(variables.InboundErrorData)
	v.duration = collection.NewSimple(variables.Duration)
	v.responseHeadersNames = collection.NewMap(variables.ResponseHeadersNames)
	v.requestHeadersNames = collection.NewMap(variables.RequestHeadersNames)
	v.userID = collection.NewSimple(variables.Userid)

	v.argsGet = collection.NewMap(variables.ArgsGet)
	v.argsPost = collection.NewMap(variables.ArgsPost)
	v.argsPath = collection.NewMap(variables.ArgsPath)
	v.filesSizes = collection.NewMap(variables.FilesSizes)
	v.filesTmpContent = collection.NewMap(variables.FilesTmpContent)
	v.multipartFilename = collection.NewMap(variables.MultipartFilename)
	v.multipartName = collection.NewMap(variables.MultipartName)
	v.matchedVars = collection.NewMap(variables.MatchedVars)
	v.requestCookies = collection.NewMap(variables.RequestCookies)
	v.requestHeaders = collection.NewMap(variables.RequestHeaders)
	v.responseHeaders = collection.NewMap(variables.ResponseHeaders)
	v.geo = collection.NewMap(variables.Geo)
	v.tx = collection.NewMap(variables.TX)
	v.rule = collection.NewMap(variables.Rule)
	v.env = collection.NewMap(variables.Env)
	v.ip = collection.NewMap(variables.IP)
	v.files = collection.NewMap(variables.Files)
	v.matchedVarsNames = collection.NewMap(variables.MatchedVarsNames)
	v.filesNames = collection.NewMap(variables.FilesNames)
	v.filesTmpNames = collection.NewMap(variables.FilesTmpNames)
	v.requestCookiesNames = collection.NewMap(variables.RequestCookiesNames)
	v.responseXML = collection.NewMap(variables.ResponseXML)
	v.requestXML = collection.NewMap(variables.RequestXML)
	v.multipartPartHeaders = collection.NewMap(variables.MultipartPartHeaders)

	v.argsCombinedSize = collection.NewCollectionSizeProxy(variables.ArgsCombinedSize, v.argsGet, v.argsPost)

	// XML is a pointer to RequestXML
	v.xml = v.requestXML
	v.args = collection.NewProxy(
		variables.Args,
		v.argsGet,
		v.argsPost,
		v.argsPath,
	)

	v.argsNames = collection.NewTranslationProxy(
		variables.ArgsNames,
		v.argsGet,
		v.argsPost,
		v.argsPath,
	)
	v.argsGetNames = collection.NewTranslationProxy(
		variables.ArgsGetNames,
		v.argsGet,
	)
	v.argsPostNames = collection.NewTranslationProxy(
		variables.ArgsPostNames,
		v.argsPost,
	)
	return v
}

func (v *TransactionVariables) UserID() *collection.Simple {
	return v.userID
}

func (v *TransactionVariables) UrlencodedError() *collection.Simple {
	return v.urlencodedError
}

func (v *TransactionVariables) ResponseContentType() *collection.Simple {
	return v.responseContentType
}

func (v *TransactionVariables) UniqueID() *collection.Simple {
	return v.uniqueID
}

func (v *TransactionVariables) ArgsCombinedSize() *collection.SizeProxy {
	return v.argsCombinedSize
}

func (v *TransactionVariables) AuthType() *collection.Simple {
	return v.authType
}

func (v *TransactionVariables) FilesCombinedSize() *collection.Simple {
	return v.filesCombinedSize
}

func (v *TransactionVariables) FullRequest() *collection.Simple {
	return v.fullRequest
}

func (v *TransactionVariables) FullRequestLength() *collection.Simple {
	return v.fullRequestLength
}

func (v *TransactionVariables) InboundDataError() *collection.Simple {
	return v.inboundDataError
}

func (v *TransactionVariables) MatchedVar() *collection.Simple {
	return v.matchedVar
}

func (v *TransactionVariables) MatchedVarName() *collection.Simple {
	return v.matchedVarName
}

func (v *TransactionVariables) MultipartBoundaryQuoted() *collection.Simple {
	return v.multipartBoundaryQuoted
}

func (v *TransactionVariables) MultipartBoundaryWhitespace() *collection.Simple {
	return v.multipartBoundaryWhitespace
}

func (v *TransactionVariables) MultipartCrlfLfLines() *collection.Simple {
	return v.multipartCrlfLfLines
}

func (v *TransactionVariables) MultipartDataAfter() *collection.Simple {
	return v.multipartDataAfter
}

func (v *TransactionVariables) MultipartDataBefore() *collection.Simple {
	return v.multipartDataBefore
}

func (v *TransactionVariables) MultipartFileLimitExceeded() *collection.Simple {
	return v.multipartFileLimitExceeded
}

func (v *TransactionVariables) MultipartHeaderFolding() *collection.Simple {
	return v.multipartHeaderFolding
}

func (v *TransactionVariables) MultipartInvalidHeaderFolding() *collection.Simple {
	return v.multipartInvalidHeaderFolding
}

func (v *TransactionVariables) MultipartInvalidPart() *collection.Simple {
	return v.multipartInvalidPart
}

func (v *TransactionVariables) MultipartInvalidQuoting() *collection.Simple {
	return v.multipartInvalidQuoting
}

func (v *TransactionVariables) MultipartLfLine() *collection.Simple {
	return v.multipartLfLine
}

func (v *TransactionVariables) MultipartMissingSemicolon() *collection.Simple {
	return v.multipartMissingSemicolon
}

func (v *TransactionVariables) MultipartPartHeaders() *collection.Map {
	return v.multipartPartHeaders
}

func (v *TransactionVariables) MultipartStrictError() *collection.Simple {
	return v.multipartStrictError
}

func (v *TransactionVariables) MultipartUnmatchedBoundary() *collection.Simple {
	return v.multipartUnmatchedBoundary
}

func (v *TransactionVariables) OutboundDataError() *collection.Simple {
	return v.outboundDataError
}

func (v *TransactionVariables) PathInfo() *collection.Simple {
	return v.pathInfo
}

func (v *TransactionVariables) QueryString() *collection.Simple {
	return v.queryString
}

func (v *TransactionVariables) RemoteAddr() *collection.Simple {
	return v.remoteAddr
}

func (v *TransactionVariables) RemoteHost() *collection.Simple {
	return v.remoteHost
}

func (v *TransactionVariables) RemotePort() *collection.Simple {
	return v.remotePort
}

func (v *TransactionVariables) RequestBodyError() *collection.Simple {
	return v.reqbodyError
}

func (v *TransactionVariables) RequestBodyErrorMsg() *collection.Simple {
	return v.reqbodyErrorMsg
}

func (v *TransactionVariables) RequestBodyProcessorError() *collection.Simple {
	return v.reqbodyProcessorError
}

func (v *TransactionVariables) RequestBodyProcessorErrorMsg() *collection.Simple {
	return v.reqbodyProcessorErrorMsg
}

func (v *TransactionVariables) RequestBodyProcessor() *collection.Simple {
	return v.reqbodyProcessor
}

func (v *TransactionVariables) RequestBasename() *collection.Simple {
	return v.requestBasename
}

func (v *TransactionVariables) RequestBody() *collection.Simple {
	return v.requestBody
}

func (v *TransactionVariables) RequestBodyLength() *collection.Simple {
	return v.requestBodyLength
}

func (v *TransactionVariables) RequestFilename() *collection.Simple {
	return v.requestFilename
}

func (v *TransactionVariables) RequestLine() *collection.Simple {
	return v.requestLine
}

func (v *TransactionVariables) RequestMethod() *collection.Simple {
	return v.requestMethod
}

func (v *TransactionVariables) RequestProtocol() *collection.Simple {
	return v.requestProtocol
}

func (v *TransactionVariables) RequestURI() *collection.Simple {
	return v.requestURI
}

func (v *TransactionVariables) RequestURIRaw() *collection.Simple {
	return v.requestURIRaw
}

func (v *TransactionVariables) ResponseBody() *collection.Simple {
	return v.responseBody
}

func (v *TransactionVariables) ResponseContentLength() *collection.Simple {
	return v.responseContentLength
}

func (v *TransactionVariables) ResponseProtocol() *collection.Simple {
	return v.responseProtocol
}

func (v *TransactionVariables) ResponseStatus() *collection.Simple {
	return v.responseStatus
}

func (v *TransactionVariables) ServerAddr() *collection.Simple {
	return v.serverAddr
}

func (v *TransactionVariables) ServerName() *collection.Simple {
	return v.serverName
}

func (v *TransactionVariables) ServerPort() *collection.Simple {
	return v.serverPort
}

func (v *TransactionVariables) SessionID() *collection.Simple {
	return v.sessionID
}

func (v *TransactionVariables) HighestSeverity() *collection.Simple {
	return v.highestSeverity
}

func (v *TransactionVariables) StatusLine() *collection.Simple {
	return v.statusLine
}

func (v *TransactionVariables) InboundErrorData() *collection.Simple {
	return v.inboundErrorData
}

func (v *TransactionVariables) Env() *collection.Map {
	return v.env
}

func (v *TransactionVariables) TX() *collection.Map {
	return v.tx
}

func (v *TransactionVariables) Rule() *collection.Map {
	return v.rule
}

func (v *TransactionVariables) Duration() *collection.Simple {
	return v.duration
}

func (v *TransactionVariables) Args() *collection.Proxy {
	return v.args
}

func (v *TransactionVariables) ArgsGet() *collection.Map {
	return v.argsGet
}

func (v *TransactionVariables) ArgsPost() *collection.Map {
	return v.argsPost
}

func (v *TransactionVariables) ArgsPath() *collection.Map {
	return v.argsPath
}

func (v *TransactionVariables) FilesTmpNames() *collection.Map {
	return v.filesTmpNames
}

func (v *TransactionVariables) Geo() *collection.Map {
	return v.geo
}

func (v *TransactionVariables) Files() *collection.Map {
	return v.files
}

func (v *TransactionVariables) RequestCookies() *collection.Map {
	return v.requestCookies
}

func (v *TransactionVariables) RequestHeaders() *collection.Map {
	return v.requestHeaders
}

func (v *TransactionVariables) ResponseHeaders() *collection.Map {
	return v.responseHeaders
}

func (v *TransactionVariables) MultipartName() *collection.Map {
	return v.multipartName
}

func (v *TransactionVariables) MatchedVarsNames() *collection.Map {
	return v.matchedVarsNames
}

func (v *TransactionVariables) MultipartFilename() *collection.Map {
	return v.multipartFilename
}

func (v *TransactionVariables) MatchedVars() *collection.Map {
	return v.matchedVars
}

func (v *TransactionVariables) FilesSizes() *collection.Map {
	return v.filesSizes
}

func (v *TransactionVariables) FilesNames() *collection.Map {
	return v.filesNames
}

func (v *TransactionVariables) FilesTmpContent() *collection.Map {
	return v.filesTmpContent
}

func (v *TransactionVariables) ResponseHeadersNames() *collection.Map {
	return v.responseHeadersNames
}

func (v *TransactionVariables) RequestHeadersNames() *collection.Map {
	return v.requestHeadersNames
}

func (v *TransactionVariables) RequestCookiesNames() *collection.Map {
	return v.requestCookiesNames
}

func (v *TransactionVariables) XML() *collection.Map {
	return v.xml
}

func (v *TransactionVariables) RequestXML() *collection.Map {
	return v.requestXML
}

func (v *TransactionVariables) ResponseXML() *collection.Map {
	return v.responseXML
}

func (v *TransactionVariables) IP() *collection.Map {
	return v.ip
}

func (v *TransactionVariables) ArgsNames() *collection.TranslationProxy {
	return v.argsNames
}

func (v *TransactionVariables) ArgsGetNames() *collection.TranslationProxy {
	return v.argsGetNames
}

func (v *TransactionVariables) ArgsPostNames() *collection.TranslationProxy {
	return v.argsPostNames
}

func (v *TransactionVariables) reset() {
	v.userID.Reset()
	v.urlencodedError.Reset()
	v.responseContentType.Reset()
	v.uniqueID.Reset()
	v.argsCombinedSize.Reset()
	v.authType.Reset()
	v.filesCombinedSize.Reset()
	v.fullRequest.Reset()
	v.fullRequestLength.Reset()
	v.inboundDataError.Reset()
	v.matchedVar.Reset()
	v.matchedVarName.Reset()
	v.multipartBoundaryQuoted.Reset()
	v.multipartBoundaryWhitespace.Reset()
	v.multipartCrlfLfLines.Reset()
	v.multipartDataAfter.Reset()
	v.multipartDataBefore.Reset()
	v.multipartFileLimitExceeded.Reset()
	v.multipartHeaderFolding.Reset()
	v.multipartInvalidHeaderFolding.Reset()
	v.multipartInvalidPart.Reset()
	v.multipartInvalidQuoting.Reset()
	v.multipartLfLine.Reset()
	v.multipartMissingSemicolon.Reset()
	v.multipartStrictError.Reset()
	v.multipartUnmatchedBoundary.Reset()
	v.outboundDataError.Reset()
	v.pathInfo.Reset()
	v.queryString.Reset()
	v.remoteAddr.Reset()
	v.remoteHost.Reset()
	v.remotePort.Reset()
	v.reqbodyError.Reset()
	v.reqbodyErrorMsg.Reset()
	v.reqbodyProcessorError.Reset()
	v.reqbodyProcessorErrorMsg.Reset()
	v.reqbodyProcessor.Reset()
	v.requestBasename.Reset()
	v.requestBody.Reset()
	v.requestBodyLength.Reset()
	v.requestFilename.Reset()
	v.requestLine.Reset()
	v.requestMethod.Reset()
	v.requestProtocol.Reset()
	v.requestURI.Reset()
	v.requestURIRaw.Reset()
	v.responseBody.Reset()
	v.responseContentLength.Reset()
	v.responseProtocol.Reset()
	v.responseStatus.Reset()
	v.serverAddr.Reset()
	v.serverName.Reset()
	v.serverPort.Reset()
	v.sessionID.Reset()
	v.highestSeverity.Reset()
	v.statusLine.Reset()
	v.inboundErrorData.Reset()
	v.env.Reset()
	v.tx.Reset()
	v.rule.Reset()
	v.duration.Reset()
	v.args.Reset()
	v.argsGet.Reset()
	v.argsPost.Reset()
	v.argsPath.Reset()
	v.filesTmpNames.Reset()
	v.geo.Reset()
	v.files.Reset()
	v.requestCookies.Reset()
	v.requestHeaders.Reset()
	v.responseHeaders.Reset()
	v.multipartName.Reset()
	v.matchedVarsNames.Reset()
	v.multipartFilename.Reset()
	v.matchedVars.Reset()
	v.filesSizes.Reset()
	v.filesNames.Reset()
	v.filesTmpContent.Reset()
	v.responseHeadersNames.Reset()
	v.requestHeadersNames.Reset()
	v.requestCookiesNames.Reset()
	v.xml.Reset()
	v.requestXML.Reset()
	v.responseXML.Reset()
	v.multipartPartHeaders.Reset()
	v.ip.Reset()
	v.argsNames.Reset()
	v.argsGetNames.Reset()
	v.argsPostNames.Reset()
}<|MERGE_RESOLUTION|>--- conflicted
+++ resolved
@@ -58,9 +58,9 @@
 	AuditLogParts            types.AuditLogParts
 	ForceRequestBodyVariable bool
 	RequestBodyAccess        bool
-	RequestBodyLimit         int
+	RequestBodyLimit         int64
 	ResponseBodyAccess       bool
-	ResponseBodyLimit        int
+	ResponseBodyLimit        int64
 	RuleEngine               types.RuleEngineStatus
 	HashEngine               bool
 	HashEnforcement          bool
@@ -960,28 +960,6 @@
 		return nil, err
 	}
 
-<<<<<<< HEAD
-	// Chunked requests will always be written to a temporary file
-	if tx.RequestBodyBuffer.Size() >= tx.RequestBodyLimit {
-		tx.variables.inboundErrorData.Set("1")
-		if tx.WAF.RequestBodyLimitAction == types.RequestBodyLimitActionReject {
-			// We interrupt this transaction in case RequestBodyLimitAction is Reject
-			tx.interruption = &types.Interruption{
-				Status: 403,
-				Action: "deny",
-			}
-			return tx.interruption, nil
-		}
-
-		if tx.WAF.RequestBodyLimitAction == types.RequestBodyLimitActionProcessPartial {
-			tx.variables.inboundErrorData.Set("1")
-			// we limit our reader to tx.RequestBodyLimit bytes
-			reader = io.LimitReader(reader, int64(tx.RequestBodyLimit))
-		}
-	}
-
-=======
->>>>>>> 093d1020
 	rbp := tx.variables.reqbodyProcessor.String()
 
 	// Default variables.ReqbodyProcessor values
