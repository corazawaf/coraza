--- conflicted
+++ resolved
@@ -1376,15 +1376,7 @@
 	}
 
 	res.WriteString("\n------------------------ DEBUG ------------------------\n")
-<<<<<<< HEAD
-	for v := byte(1); v < types.VariablesCount; v++ {
-		vr := variables.RuleVariable(v)
-		col := tx.Collection(vr)
-		fmt.Fprintln(&res, col)
-	}
-=======
 	tx.variables.format(&res)
->>>>>>> fb96a75e
 	return res.String()
 }
 
