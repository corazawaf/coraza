// Copyright 2022 Juan Pablo Tosso and the OWASP Coraza contributors
// SPDX-License-Identifier: Apache-2.0

package corazawaf

import (
	"bufio"
	"errors"
	"fmt"
	"io"
	"mime"
	"net/url"
	"path/filepath"
	"strconv"
	"strings"
	"time"

	"github.com/corazawaf/coraza/v3/bodyprocessors"
	"github.com/corazawaf/coraza/v3/collection"
	"github.com/corazawaf/coraza/v3/internal/corazarules"
	stringsutil "github.com/corazawaf/coraza/v3/internal/strings"
	urlutil "github.com/corazawaf/coraza/v3/internal/url"
	"github.com/corazawaf/coraza/v3/loggers"
	"github.com/corazawaf/coraza/v3/rules"
	"github.com/corazawaf/coraza/v3/types"
	"github.com/corazawaf/coraza/v3/types/variables"
)

// Transaction is created from a WAF instance to handle web requests and responses,
// it contains a copy of most WAF configurations that can be safely changed.
// Transactions are used to store all data like URLs, request and response
// headers. Transactions are used to evaluate rules by phase and generate disruptive
// actions. Disruptive actions can be read from *tx.Interruption.
// It is safe to manage multiple transactions but transactions themself are not
// thread safe
type Transaction struct {
	// Transaction ID
	id string

	// Contains the list of matched rules and associated match information
	matchedRules []types.MatchedRule

	// True if the transaction has been disrupted by any rule
	interruption *types.Interruption

	// This is used to store log messages
	Logdata string

	// Rules will be skipped after a rule with this SecMarker is found
	SkipAfter string

	// Copies from the WAF instance that may be overwritten by the ctl action
	AuditEngine              types.AuditEngineStatus
	AuditLogParts            types.AuditLogParts
	ForceRequestBodyVariable bool
	RequestBodyAccess        bool
	RequestBodyLimit         int64
	ResponseBodyAccess       bool
	ResponseBodyLimit        int64
	RuleEngine               types.RuleEngineStatus
	HashEngine               bool
	HashEnforcement          bool

	// Stores the last phase that was evaluated
	// Used by allow to skip phases
	LastPhase types.RulePhase

	// Handles request body buffers
	RequestBodyBuffer *BodyBuffer

	// Handles response body buffers
	ResponseBodyBuffer *BodyBuffer

	// Body processor used to parse JSON, XML, etc
	bodyProcessor bodyprocessors.BodyProcessor

	// Rules with this id are going to be skipped while processing a phase
	ruleRemoveByID []int

	// ruleRemoveTargetByID is used by ctl to remove rule targets by id during the
	// transaction. All other "target removers" like "ByTag" are an abstraction of "ById"
	// For example, if you want to remove REQUEST_HEADERS:User-Agent from rule 85:
	// {85: {variables.RequestHeaders, "user-agent"}}
	ruleRemoveTargetByID map[int][]ruleVariableParams

	// Will skip this number of rules, this value will be decreased on each skip
	Skip int

	// Actions with capture features will read the capture state from this field
	// We have currently removed this feature as Capture will always run
	// We must reuse it in the future
	Capture bool

	// Contains duration in useconds per phase
	stopWatches map[types.RulePhase]int64

	// Contains a WAF instance for the current transaction
	WAF *WAF

	// Timestamp of the request
	Timestamp int64

	// When a rule matches and contains r.Audit = true, this will be set to true
	// it will write to the audit log
	audit bool

	variables TransactionVariables

	transformationCache map[transformationKey]*transformationValue
}

func (tx *Transaction) ID() string {
	return tx.id
}

func (tx *Transaction) Variables() rules.TransactionVariables {
	return &tx.variables
}

func (tx *Transaction) Collection(idx variables.RuleVariable) collection.Collection {
	switch idx {
	case variables.ResponseContentType:
		return tx.variables.responseContentType
	case variables.UniqueID:
		return tx.variables.uniqueID
	case variables.ArgsCombinedSize:
		return tx.variables.argsCombinedSize
	case variables.AuthType:
		return tx.variables.authType
	case variables.FilesCombinedSize:
		return tx.variables.filesCombinedSize
	case variables.FullRequest:
		return tx.variables.fullRequest
	case variables.FullRequestLength:
		return tx.variables.fullRequestLength
	case variables.InboundDataError:
		return tx.variables.inboundDataError
	case variables.MatchedVar:
		return tx.variables.matchedVar
	case variables.MatchedVarName:
		return tx.variables.matchedVarName
	case variables.MultipartBoundaryQuoted:
		return tx.variables.multipartBoundaryQuoted
	case variables.MultipartBoundaryWhitespace:
		return tx.variables.multipartBoundaryWhitespace
	case variables.MultipartCrlfLfLines:
		return tx.variables.multipartCrlfLfLines
	case variables.MultipartDataAfter:
		return tx.variables.multipartDataAfter
	case variables.MultipartDataBefore:
		return tx.variables.multipartDataBefore
	case variables.MultipartFileLimitExceeded:
		return tx.variables.multipartFileLimitExceeded
	case variables.MultipartHeaderFolding:
		return tx.variables.multipartHeaderFolding
	case variables.MultipartInvalidHeaderFolding:
		return tx.variables.multipartInvalidHeaderFolding
	case variables.MultipartInvalidPart:
		return tx.variables.multipartInvalidPart
	case variables.MultipartInvalidQuoting:
		return tx.variables.multipartInvalidQuoting
	case variables.MultipartLfLine:
		return tx.variables.multipartLfLine
	case variables.MultipartMissingSemicolon:
		return tx.variables.multipartMissingSemicolon
	case variables.MultipartStrictError:
		return tx.variables.multipartStrictError
	case variables.MultipartUnmatchedBoundary:
		return tx.variables.multipartUnmatchedBoundary
	case variables.OutboundDataError:
		return tx.variables.outboundDataError
	case variables.PathInfo:
		return tx.variables.pathInfo
	case variables.QueryString:
		return tx.variables.queryString
	case variables.RemoteAddr:
		return tx.variables.remoteAddr
	case variables.RemoteHost:
		return tx.variables.remoteHost
	case variables.RemotePort:
		return tx.variables.remotePort
	case variables.ReqbodyError:
		return tx.variables.reqbodyError
	case variables.ReqbodyErrorMsg:
		return tx.variables.reqbodyErrorMsg
	case variables.ReqbodyProcessorError:
		return tx.variables.reqbodyProcessorError
	case variables.ReqbodyProcessorErrorMsg:
		return tx.variables.reqbodyProcessorErrorMsg
	case variables.ReqbodyProcessor:
		return tx.variables.reqbodyProcessor
	case variables.RequestBasename:
		return tx.variables.requestBasename
	case variables.RequestBody:
		return tx.variables.requestBody
	case variables.RequestBodyLength:
		return tx.variables.requestBodyLength
	case variables.RequestFilename:
		return tx.variables.requestFilename
	case variables.RequestLine:
		return tx.variables.requestLine
	case variables.RequestMethod:
		return tx.variables.requestMethod
	case variables.RequestProtocol:
		return tx.variables.requestProtocol
	case variables.RequestURI:
		return tx.variables.requestURI
	case variables.RequestURIRaw:
		return tx.variables.requestURIRaw
	case variables.ResponseBody:
		return tx.variables.responseBody
	case variables.ResponseContentLength:
		return tx.variables.responseContentLength
	case variables.ResponseProtocol:
		return tx.variables.responseProtocol
	case variables.ResponseStatus:
		return tx.variables.responseStatus
	case variables.ServerAddr:
		return tx.variables.serverAddr
	case variables.ServerName:
		return tx.variables.serverName
	case variables.ServerPort:
		return tx.variables.serverPort
	case variables.Sessionid:
		return tx.variables.sessionID
	case variables.HighestSeverity:
		return tx.variables.highestSeverity
	case variables.StatusLine:
		return tx.variables.statusLine
	case variables.InboundErrorData:
		return tx.variables.inboundErrorData
	case variables.Duration:
		return tx.variables.duration
	case variables.ResponseHeadersNames:
		return tx.variables.responseHeadersNames
	case variables.RequestHeadersNames:
		return tx.variables.requestHeadersNames
	case variables.Userid:
		return tx.variables.userID
	case variables.Args:
		return tx.variables.args
	case variables.ArgsGet:
		return tx.variables.argsGet
	case variables.ArgsPost:
		return tx.variables.argsPost
	case variables.ArgsPath:
		return tx.variables.argsPath
	case variables.FilesSizes:
		return tx.variables.filesSizes
	case variables.FilesNames:
		return tx.variables.filesNames
	case variables.FilesTmpContent:
		return tx.variables.filesTmpContent
	case variables.MultipartFilename:
		return tx.variables.multipartFilename
	case variables.MultipartName:
		return tx.variables.multipartName
	case variables.MatchedVarsNames:
		return tx.variables.matchedVarsNames
	case variables.MatchedVars:
		return tx.variables.matchedVars
	case variables.Files:
		return tx.variables.files
	case variables.RequestCookies:
		return tx.variables.requestCookies
	case variables.RequestHeaders:
		return tx.variables.requestHeaders
	case variables.ResponseHeaders:
		return tx.variables.responseHeaders
	case variables.Geo:
		return tx.variables.geo
	case variables.RequestCookiesNames:
		return tx.variables.requestCookiesNames
	case variables.FilesTmpNames:
		return tx.variables.filesTmpNames
	case variables.ArgsNames:
		return tx.variables.argsNames
	case variables.ArgsGetNames:
		return tx.variables.argsGetNames
	case variables.ArgsPostNames:
		return tx.variables.argsPostNames
	case variables.TX:
		return tx.variables.tx
	case variables.Rule:
		return tx.variables.rule
	case variables.JSON:
		// TODO(anuraaga): This collection seems to be missing.
		return nil
	case variables.Env:
		return tx.variables.env
	case variables.IP:
		return tx.variables.ip
	case variables.UrlencodedError:
		return tx.variables.urlencodedError
	case variables.ResponseArgs:
		// TODO(anuraaga): This collection seems to be missing.
		return nil
	case variables.ResponseXML:
		return tx.variables.responseXML
	case variables.RequestXML:
		return tx.variables.requestXML
	case variables.XML:
		return tx.variables.xml
	case variables.MultipartPartHeaders:
		return tx.variables.multipartPartHeaders
	}

	return nil
}

func (tx *Transaction) Interrupt(interruption *types.Interruption) {
	if tx.RuleEngine == types.RuleEngineOn {
		tx.interruption = interruption
	}
}

func (tx *Transaction) ContentInjection() bool {
	return tx.WAF.ContentInjection
}

func (tx *Transaction) DebugLogger() loggers.DebugLogger {
	return tx.WAF.Logger
}

func (tx *Transaction) ResponseBodyReader() (io.Reader, error) {
	return tx.ResponseBodyBuffer.Reader()
}

func (tx *Transaction) RequestBodyReader() (io.Reader, error) {
	return tx.RequestBodyBuffer.Reader()
}

// AddRequestHeader Adds a request header
//
// With this method it is possible to feed Coraza with a request header.
// Note: Golang's *http.Request object will not contain a "Host" header,
// and you might have to force it
func (tx *Transaction) AddRequestHeader(key string, value string) {
	if key == "" {
		return
	}
	keyl := strings.ToLower(key)
	tx.variables.requestHeadersNames.AddUniqueCS(keyl, key, keyl)
	tx.variables.requestHeaders.AddCS(keyl, key, value)

	if keyl == "content-type" {
		val := strings.ToLower(value)
		if val == "application/x-www-form-urlencoded" {
			tx.variables.reqbodyProcessor.Set("URLENCODED")
		} else if strings.HasPrefix(val, "multipart/form-data") {
			tx.variables.reqbodyProcessor.Set("MULTIPART")
		}
	} else if keyl == "cookie" {
		// Cookies use the same syntax as GET params but with semicolon (;) separator
		values := urlutil.ParseQuery(value, ';')
		for k, vr := range values {
			kl := strings.ToLower(k)
			tx.variables.requestCookiesNames.AddUniqueCS(kl, k, kl)
			for _, v := range vr {
				tx.variables.requestCookies.AddCS(kl, k, v)
			}
		}
	}
}

// AddResponseHeader Adds a response header variable
//
// With this method it is possible to feed Coraza with a response header.
func (tx *Transaction) AddResponseHeader(key string, value string) {
	if key == "" {
		return
	}
	keyl := strings.ToLower(key)
	tx.variables.responseHeadersNames.AddUniqueCS(keyl, key, keyl)
	tx.variables.responseHeaders.AddCS(keyl, key, value)

	// Most headers can be managed like that
	if keyl == "content-type" {
		spl := strings.SplitN(value, ";", 2)
		tx.variables.responseContentType.Set(spl[0])
	}
}

func (tx *Transaction) Capturing() bool {
	return tx.Capture
}

// CaptureField is used to set the TX:[index] variables by operators
// that supports capture, like @rx
func (tx *Transaction) CaptureField(index int, value string) {
	if tx.Capture {
		tx.WAF.Logger.Debug("[%s] Capturing field %d with value %q", tx.id, index, value)
		i := strconv.Itoa(index)
		tx.variables.tx.SetIndex(i, 0, value)
	}
}

// this function is used to control which variables are reset after a new rule is evaluated
func (tx *Transaction) resetCaptures() {
	tx.WAF.Logger.Debug("[%s] Reseting captured variables", tx.id)
	// We reset capture 0-9
	ctx := tx.variables.tx
	// RUNE 48 = 0
	// RUNE 57 = 9
	for i := rune(48); i <= 57; i++ {
		ctx.SetIndex(string(i), 0, "")
	}
}

// ParseRequestReader Parses binary request including body,
// it does only support http/1.1 and http/1.0
// This function does not run ProcessConnection
// This function will store in memory the whole reader,
// DON't USE IT FOR PRODUCTION yet
func (tx *Transaction) ParseRequestReader(data io.Reader) (*types.Interruption, error) {
	// For dumb reasons we must read the headers and look for the Host header,
	// this function is intended for proxies and the RFC says that a Host must not be parsed...
	// Maybe some time I will create a prettier fix
	scanner := bufio.NewScanner(data)
	// read request line
	scanner.Scan()
	spl := strings.SplitN(scanner.Text(), " ", 3)
	if len(spl) != 3 {
		return nil, fmt.Errorf("invalid request line")
	}
	tx.ProcessURI(spl[1], spl[0], spl[2])
	for scanner.Scan() {
		l := scanner.Text()
		if l == "" {
			// It should mean we are now in the request body...
			break
		}
		spl := strings.SplitN(l, ":", 2)
		if len(spl) != 2 {
			return nil, fmt.Errorf("invalid request header")
		}
		k := strings.Trim(spl[0], " ")
		v := strings.Trim(spl[1], " ")
		tx.AddRequestHeader(k, v)
	}
	if it := tx.ProcessRequestHeaders(); it != nil {
		return it, nil
	}
	ctcol := tx.variables.requestHeaders.Get("content-type")
	ct := ""
	if len(ctcol) > 0 {
		ct = strings.Split(ctcol[0], ";")[0]
	}
	for scanner.Scan() {
		if _, err := tx.RequestBodyBuffer.Write(scanner.Bytes()); err != nil {
			return nil, fmt.Errorf("cannot write to request body to buffer: %s", err.Error())
		}
		// urlencoded cannot end with CRLF
		if ct != "application/x-www-form-urlencoded" {
			if _, err := tx.RequestBodyBuffer.Write([]byte{'\r', '\n'}); err != nil {
				return nil, fmt.Errorf("cannot write to request body to buffer: %s", err.Error())
			}
		}
	}
	return tx.ProcessRequestBody()
}

// matchVariable Creates the MATCHED_ variables required by chains and macro expansion
// MATCHED_VARS, MATCHED_VAR, MATCHED_VAR_NAME, MATCHED_VARS_NAMES
func (tx *Transaction) matchVariable(match *corazarules.MatchData) {
	var varName, varNamel string
	if match.Key_ != "" {
		varName = match.VariableName_ + ":" + match.Key_
		varNamel = match.VariableName_ + ":" + strings.ToLower(match.Key_)
	} else {
		varName = match.VariableName_
		varNamel = match.VariableName_
	}
	// Array of values
	matchedVars := tx.variables.matchedVars
	// Last key
	matchedVarName := tx.variables.matchedVarName
	matchedVarName.Reset()
	// Array of keys
	matchedVarsNames := tx.variables.matchedVarsNames

	// We add the key in lowercase for ease of lookup in chains
	// This is similar to args handling
	matchedVars.AddCS(varNamel, varName, match.Value_)
	tx.variables.matchedVar.Set(match.Value_)

	// We add the key in lowercase for ease of lookup in chains
	// This is similar to args handling
	matchedVarsNames.AddCS(varNamel, varName, varName)
	matchedVarName.Set(varName)
}

// MatchRule Matches a rule to be logged
func (tx *Transaction) MatchRule(r *Rule, mds []types.MatchData) {
	tx.WAF.Logger.Debug("[%s] rule %d matched", tx.id, r.ID_)
	// tx.MatchedRules = append(tx.MatchedRules, mr)

	// If the rule is set to audit, we log the transaction to the audit log
	if r.Audit {
		tx.audit = true
	}

	// set highest_severity
	hs := tx.variables.highestSeverity
	maxSeverity, _ := types.ParseRuleSeverity(hs.String())
	if r.Severity_ > maxSeverity {
		hs.Set(strconv.Itoa(r.Severity_.Int()))
	}

	mr := &corazarules.MatchedRule{
		URI_:             tx.variables.requestURI.String(),
		TransactionID_:   tx.id,
		ServerIPAddress_: tx.variables.serverAddr.String(),
		ClientIPAddress_: tx.variables.remoteAddr.String(),
		Rule_:            &r.RuleMetadata,
		MatchedDatas_:    mds,
	}

	for _, md := range mds {
		// Use 1st set message of rule chain as message
		if md.Message() != "" {
			mr.Message_ = md.Message()
			mr.Data_ = md.Data()
			break
		}
	}

	tx.matchedRules = append(tx.matchedRules, mr)
	if tx.WAF.ErrorLogCb != nil && r.Log {
		tx.WAF.ErrorLogCb(mr)
	}
}

// GetStopWatch is used to debug phase durations
// Normally it should be named StopWatch() but it would be confusing
func (tx *Transaction) GetStopWatch() string {
	ts := tx.Timestamp
	sum := int64(0)
	for _, r := range tx.stopWatches {
		sum += r
	}
	diff := time.Now().UnixNano() - ts
	sw := fmt.Sprintf("%d %d; combined=%d, p1=%d, p2=%d, p3=%d, p4=%d, p5=%d",
		ts, diff, sum, tx.stopWatches[1], tx.stopWatches[2], tx.stopWatches[3], tx.stopWatches[4], tx.stopWatches[5])
	return sw
}

// GetField Retrieve data from collections applying exceptions
// In future releases we may remove de exceptions slice and
// make it easier to use
func (tx *Transaction) GetField(rv ruleVariableParams) []types.MatchData {
	collection := rv.Variable
	col := tx.Collection(rv.Variable)
	if col == nil {
		return []types.MatchData{}
	}

	var matches []types.MatchData
	// Now that we have access to the collection, we can apply the exceptions
	if rv.KeyRx == nil {
		if len(rv.KeyStr) == 0 {
			matches = col.FindAll()
		} else {
			matches = col.FindString(rv.KeyStr)
		}
	} else {
		matches = col.FindRegex(rv.KeyRx)
	}

	var rmi []int
	for i, c := range matches {
		for _, ex := range rv.Exceptions {
			lkey := strings.ToLower(c.Key())
			// in case it matches the regex or the keyStr
			// Since keys are case sensitive we need to check with lower case
			if (ex.KeyRx != nil && ex.KeyRx.MatchString(lkey)) || strings.ToLower(ex.KeyStr) == lkey {
				// we remove the exception from the list of values
				// we tried with standard append, but it fails... let's do some hacking
				// m2 := append(matches[:i], matches[i+1:]...)
				rmi = append(rmi, i)
			}
		}
	}
	// we read the list of indexes backwards
	// then we remove each one of them because of the exceptions
	for i := len(rmi) - 1; i >= 0; i-- {
		if len(matches) < rmi[i]+1 {
			matches = matches[:rmi[i]-1]
		} else {
			matches = append(matches[:rmi[i]], matches[rmi[i]+1:]...)
		}
	}
	if rv.Count {
		count := len(matches)
		matches = []types.MatchData{
			&corazarules.MatchData{
				VariableName_: collection.Name(),
				Variable_:     collection,
				Key_:          rv.KeyStr,
				Value_:        strconv.Itoa(count),
			},
		}
	}
	return matches
}

// RemoveRuleTargetByID Removes the VARIABLE:KEY from the rule ID
// It's mostly used by CTL to dynamically remove targets from rules
func (tx *Transaction) RemoveRuleTargetByID(id int, variable variables.RuleVariable, key string) {
	c := ruleVariableParams{
		Variable: variable,
		KeyStr:   key,
	}
	tx.ruleRemoveTargetByID[id] = append(tx.ruleRemoveTargetByID[id], c)
}

// RemoveRuleByID Removes a rule from the transaction
// It does not affect the WAF rules
func (tx *Transaction) RemoveRuleByID(id int) {
	tx.ruleRemoveByID = append(tx.ruleRemoveByID, id)
}

// ProcessConnection should be called at very beginning of a request process, it is
// expected to be executed prior to the virtual host resolution, when the
// connection arrives on the server.
// Important: Remember to check for a possible intervention.
func (tx *Transaction) ProcessConnection(client string, cPort int, server string, sPort int) {
	p := strconv.Itoa(cPort)
	p2 := strconv.Itoa(sPort)

	// Modsecurity removed this, so maybe we do the same, such a copycat
	// addr, err := net.LookupAddr(client)
	// if err == nil {
	// 	tx.Variables.VARIABLE_REMOTE_HOST.Set(addr[0])
	// }else{
	// 	tx.Variables.VARIABLE_REMOTE_HOST.Set(client)
	// }

	tx.variables.remoteAddr.Set(client)
	tx.variables.remotePort.Set(p)
	tx.variables.serverAddr.Set(server)
	tx.variables.serverPort.Set(p2)
}

// ExtractArguments transforms an url encoded string to a map and creates
// ARGS_POST|GET
func (tx *Transaction) ExtractArguments(orig types.ArgumentType, uri string) {
	data := urlutil.ParseQuery(uri, '&')
	for k, vs := range data {
		for _, v := range vs {
			tx.AddArgument(orig, k, v)
		}
	}
}

// AddArgument Add arguments GET or POST
// This will set ARGS_(GET|POST), ARGS, ARGS_NAMES, ARGS_COMBINED_SIZE and
// ARGS_(GET|POST)_NAMES
func (tx *Transaction) AddArgument(argType types.ArgumentType, key string, value string) {
	// TODO implement ARGS value limit using ArgumentsLimit
	var vals *collection.Map
	switch argType {
	case types.ArgumentGET:
		vals = tx.variables.argsGet
	case types.ArgumentPOST:
		vals = tx.variables.argsPost
	case types.ArgumentPATH:
		vals = tx.variables.argsPath
	default:
		return
	}
	keyl := strings.ToLower(key)

	vals.AddCS(keyl, key, value)
}

// ProcessURI Performs the analysis on the URI and all the query string variables.
// This method should be called at very beginning of a request process, it is
// expected to be executed prior to the virtual host resolution, when the
// connection arrives on the server.
// note: There is no direct connection between this function and any phase of
//
//	the SecLanguages phases. It is something that may occur between the
//	SecLanguage phase 1 and 2.
//
// note: This function won't add GET arguments, they must be added with AddArgument
func (tx *Transaction) ProcessURI(uri string, method string, httpVersion string) {
	tx.variables.requestMethod.Set(method)
	tx.variables.requestProtocol.Set(httpVersion)
	tx.variables.requestURIRaw.Set(uri)

	// TODO modsecurity uses HTTP/${VERSION} instead of just version, let's check it out
	tx.variables.requestLine.Set(fmt.Sprintf("%s %s %s", method, uri, httpVersion))

	var err error

	// we remove anchors
	if in := strings.Index(uri, "#"); in != -1 {
		uri = uri[:in]
	}
	path := ""
	parsedURL, err := url.Parse(uri)
	query := ""
	if err != nil {
		tx.variables.urlencodedError.Set(err.Error())
		path = uri
		tx.variables.requestURI.Set(uri)
		/*
			tx.Variables.VARIABLE_URI_PARSE_ERROR.Set("1")
			posRawQuery := strings.Index(uri, "?")
			if posRawQuery != -1 {
				tx.ExtractArguments("GET", uri[posRawQuery+1:])
				path = uri[:posRawQuery]
				query = uri[posRawQuery+1:]
			} else {
				path = uri
			}
			tx.Variables.RequestUri.Set(uri)
		*/
	} else {
		tx.ExtractArguments(types.ArgumentGET, parsedURL.RawQuery)
		tx.variables.requestURI.Set(parsedURL.String())
		path = parsedURL.Path
		query = parsedURL.RawQuery
	}
	offset := strings.LastIndexAny(path, "/\\")
	if offset != -1 && len(path) > offset+1 {
		tx.variables.requestBasename.Set(path[offset+1:])
	} else {
		tx.variables.requestBasename.Set(path)
	}
	tx.variables.requestFilename.Set(path)

	tx.variables.queryString.Set(query)
}

// ProcessRequestHeaders Performs the analysis on the request readers.
//
// This method perform the analysis on the request headers, notice however
// that the headers should be added prior to the execution of this function.
//
// note: Remember to check for a possible intervention.
func (tx *Transaction) ProcessRequestHeaders() *types.Interruption {
	if tx.RuleEngine == types.RuleEngineOff {
		// Rule engine is disabled
		return nil
	}
	tx.WAF.Rules.Eval(types.PhaseRequestHeaders, tx)
	return tx.interruption
}

func (tx *Transaction) RequestBodyWriter() io.Writer {
	return tx.RequestBodyBuffer
}

// ProcessRequestBody Performs the request body (if any)
//
// This method perform the analysis on the request body. It is optional to
// call that function. If this API consumer already know that there isn't a
// body for inspect it is recommended to skip this step.
//
// Remember to check for a possible intervention.
func (tx *Transaction) ProcessRequestBody() (*types.Interruption, error) {
	if tx.RuleEngine == types.RuleEngineOff {
		return nil, nil
	}
	// we won't process empty request bodies or disabled RequestBodyAccess
	if !tx.RequestBodyAccess || tx.RequestBodyBuffer.IsEmpty() {
		tx.WAF.Rules.Eval(types.PhaseRequestBody, tx)
		return tx.interruption, nil
	}
	mime := ""
	if m := tx.variables.requestHeaders.Get("content-type"); len(m) > 0 {
		mime = m[0]
	}

	reader, err := tx.RequestBodyBuffer.Reader()
	if err != nil {
		return nil, err
	}

	// Check if the RequestBodyLimit is reached
	if tx.RequestBodyBuffer.IsBeyondLimit() {
		tx.variables.inboundErrorData.Set("1")
		if tx.WAF.RequestBodyLimitAction == types.BodyLimitActionReject {
			// We interrupt this transaction in case RequestBodyLimitAction is Reject
			tx.interruption = &types.Interruption{
				Status: 403,
				Action: "deny",
			}
			return tx.interruption, nil
		}
	}

	rbp := tx.variables.reqbodyProcessor.String()

	// Default variables.ReqbodyProcessor values
	// XML and JSON must be forced with ctl:requestBodyProcessor=JSON
	if tx.ForceRequestBodyVariable {
		// We force URLENCODED if mime is x-www... or we have an empty RBP and ForceRequestBodyVariable
		rbp = "URLENCODED"
		tx.variables.reqbodyProcessor.Set(rbp)
	}
	tx.WAF.Logger.Debug("[%s] Attempting to process request body using %q", tx.id, rbp)
	rbp = strings.ToLower(rbp)
	if rbp == "" {
		// so there is no bodyprocessor, we don't want to generate an error
		tx.WAF.Rules.Eval(types.PhaseRequestBody, tx)
		return tx.interruption, nil
	}
	bodyprocessor, err := bodyprocessors.Get(rbp)
	if err != nil {
		tx.generateReqbodyError(errors.New("invalid body processor"))
		tx.WAF.Rules.Eval(types.PhaseRequestBody, tx)
		return tx.interruption, nil
	}
	if err := bodyprocessor.ProcessRequest(reader, tx.Variables(), bodyprocessors.Options{
		Mime:        mime,
		StoragePath: tx.WAF.UploadDir,
	}); err != nil {
		tx.generateReqbodyError(err)
		tx.WAF.Rules.Eval(types.PhaseRequestBody, tx)
		return tx.interruption, nil
	}

	tx.WAF.Rules.Eval(types.PhaseRequestBody, tx)
	return tx.interruption, nil
}

// ProcessResponseHeaders Perform the analysis on the response readers.
//
// This method perform the analysis on the response headers, notice however
// that the headers should be added prior to the execution of this function.
//
// note: Remember to check for a possible intervention.
func (tx *Transaction) ProcessResponseHeaders(code int, proto string) *types.Interruption {
	c := strconv.Itoa(code)
	tx.variables.responseStatus.Set(c)
	tx.variables.responseProtocol.Set(proto)

	if tx.RuleEngine == types.RuleEngineOff {
		return nil
	}

	tx.WAF.Rules.Eval(types.PhaseResponseHeaders, tx)
	return tx.interruption
}

// IsResponseBodyProcessable returns true if the response body meets the
// criteria to be processed, response headers must be set before this.
// The content-type response header must be in the SecResponseBodyMimeType
// This is used by webservers to choose whether to stream response buffers
// directly to the client or write them to Coraza's buffer.
func (tx *Transaction) IsResponseBodyProcessable() bool {
	// TODO add more validations
	ct := tx.variables.responseContentType.String()
	return stringsutil.InSlice(ct, tx.WAF.ResponseBodyMimeTypes)
}

func (tx *Transaction) ResponseBodyWriter() io.Writer {
	return tx.ResponseBodyBuffer
}

// ProcessResponseBody Perform the request body (if any)al to
// call that method. If this API consumer already know that there isn't a
// body for inspect it is recommended to skip this step.
//
// This method perform the analysis on the request body. It is option
//
// note Remember to check for a possible intervention.
func (tx *Transaction) ProcessResponseBody() (*types.Interruption, error) {
	if tx.RuleEngine == types.RuleEngineOff {
		return tx.interruption, nil
	}
	if !tx.ResponseBodyAccess || !tx.IsResponseBodyProcessable() {
		tx.WAF.Logger.Debug("[%s] Skipping response body processing (Access: %t)", tx.id, tx.ResponseBodyAccess)
		tx.WAF.Rules.Eval(types.PhaseResponseBody, tx)
		return tx.interruption, nil
	}
	tx.WAF.Logger.Debug("[%s] Attempting to process response body", tx.id)
	reader, err := tx.ResponseBodyBuffer.Reader()
	if err != nil {
		return tx.interruption, err
	}
	reader = io.LimitReader(reader, tx.WAF.ResponseBodyLimit)
	buf := new(strings.Builder)
	length, err := io.Copy(buf, reader)
	if err != nil {
		return tx.interruption, err
	}

	// Check if the ResponseBodyLimit is reached
	if tx.ResponseBodyBuffer.IsBeyondLimit() {
		tx.variables.outboundDataError.Set("1")
		if tx.WAF.ResponseBodyLimitAction == types.BodyLimitActionReject {
			// We interrupt this transaction in case RequestBodyLimitAction is Reject
			tx.interruption = &types.Interruption{
				Status: 403,
				Action: "deny",
			}
			return tx.interruption, nil
		}
	}

	tx.variables.responseContentLength.Set(strconv.FormatInt(length, 10))
	tx.variables.responseBody.Set(buf.String())
	tx.WAF.Rules.Eval(types.PhaseResponseBody, tx)
	return tx.interruption, nil
}

// ProcessLogging Logging all information relative to this transaction.
// An error log
// At this point there is not need to hold the connection, the response can be
// delivered prior to the execution of this method.
func (tx *Transaction) ProcessLogging() {
	// If Rule engine is disabled, Log phase rules are not going to be evaluated.
	// This avoids trying to rely on variables not set by previous rules that
	// have not been executed
	if tx.RuleEngine != types.RuleEngineOff {
		tx.WAF.Rules.Eval(types.PhaseLogging, tx)
	}

	if tx.AuditEngine == types.AuditEngineOff {
		// Audit engine disabled
		tx.WAF.Logger.Debug("[%s] Transaction not marked for audit logging, AuditEngine is disabled", tx.id)
		return
	}

	if tx.AuditEngine == types.AuditEngineRelevantOnly && !tx.audit {
		// Transaction marked not for audit logging
		tx.WAF.Logger.Debug("[%s] Transaction not marked for audit logging, AuditEngine is RelevantOnly and we got noauditlog", tx.id)
		return
	}

	if tx.AuditEngine == types.AuditEngineRelevantOnly && tx.audit {
		re := tx.WAF.AuditLogRelevantStatus
		status := tx.variables.responseStatus.String()
		if re != nil && !re.Match([]byte(status)) {
			// Not relevant status
			tx.WAF.Logger.Debug("[%s] Transaction status not marked for audit logging", tx.id)
			return
		}
	}

	tx.WAF.Logger.Debug("[%s] Transaction marked for audit logging", tx.id)
	if writer := tx.WAF.AuditLogWriter; writer != nil {
		// We don't log if there is an empty audit logger
		if err := writer.Write(tx.AuditLog()); err != nil {
			tx.WAF.Logger.Error(err.Error())
		}
	}
}

// IsRuleEngineOff will return true if RuleEngine is set to Off
func (tx *Transaction) IsRuleEngineOff() bool {
	return tx.RuleEngine == types.RuleEngineOff
}

// IsRequestBodyAccessible will return true if RequestBody access has been enabled by RequestBodyAccess
func (tx *Transaction) IsRequestBodyAccessible() bool {
	return tx.RequestBodyAccess
}

// IsResponseBodyAccessible will return true if ResponseBody access has been enabled by ResponseBodyAccess
func (tx *Transaction) IsResponseBodyAccessible() bool {
	return tx.ResponseBodyAccess
}

// IsInterrupted will return true if the transaction was interrupted
func (tx *Transaction) IsInterrupted() bool {
	return tx.interruption != nil
}

func (tx *Transaction) Interruption() *types.Interruption {
	return tx.interruption
}

func (tx *Transaction) MatchedRules() []types.MatchedRule {
	return tx.matchedRules
}

// AuditLog returns an AuditLog struct, used to write audit logs
func (tx *Transaction) AuditLog() *loggers.AuditLog {
	al := &loggers.AuditLog{}
	al.Messages = nil
	// YYYY/MM/DD HH:mm:ss
	ts := time.Unix(0, tx.Timestamp).Format("2006/01/02 15:04:05")
	al.Parts = tx.AuditLogParts
	al.Transaction = loggers.AuditTransaction{
		Timestamp:     ts,
		UnixTimestamp: tx.Timestamp,
		ID:            tx.id,
		ClientIP:      tx.variables.remoteAddr.String(),
		ClientPort:    tx.variables.remotePort.Int(),
		HostIP:        tx.variables.serverAddr.String(),
		HostPort:      tx.variables.serverPort.Int(),
		ServerID:      tx.variables.serverName.String(), // TODO check
		Request: loggers.AuditTransactionRequest{
			Method:      tx.variables.requestMethod.String(),
			Protocol:    tx.variables.requestProtocol.String(),
			URI:         tx.variables.requestURI.String(),
			HTTPVersion: tx.variables.requestProtocol.String(),
			// Body and headers are audit variables.RequestUriRaws
		},
		Response: loggers.AuditTransactionResponse{
			Status: tx.variables.responseStatus.Int(),
			// body and headers are audit parts
		},
	}
	rengine := tx.RuleEngine.String()

	al.Transaction.Request.Headers = tx.variables.requestHeaders.Data()
	al.Transaction.Request.Body = tx.variables.requestBody.String()
	// TODO maybe change to:
	// al.Transaction.Request.Body = tx.RequestBodyBuffer.String()
	al.Transaction.Response.Headers = tx.variables.responseHeaders.Data()
	al.Transaction.Response.Body = tx.variables.responseBody.String()
	al.Transaction.Producer = loggers.AuditTransactionProducer{
		Connector:  tx.WAF.ProducerConnector,
		Version:    tx.WAF.ProducerConnectorVersion,
		Server:     "",
		RuleEngine: rengine,
		Stopwatch:  tx.GetStopWatch(),
		Rulesets:   tx.WAF.ComponentNames,
	}
	/*
	* TODO:
	* This part is a replacement for part C. It will log the same data as C in
	* all cases except when multipart/form-data encoding in used. In this case,
	* it will log a fake application/x-www-form-urlencoded body that contains
	* the information about parameters but not about the files. This is handy
	* if you don’t want to have (often large) files stored in your audit logs.
	 */
	// upload data
	var files []loggers.AuditTransactionRequestFiles
	al.Transaction.Request.Files = nil
	for _, file := range tx.variables.files.Get("") {
		var size int64
		if fs := tx.variables.filesSizes.Get(file); len(fs) > 0 {
			size, _ = strconv.ParseInt(fs[0], 10, 64)
			// we ignore the error as it defaults to 0
		}
		ext := filepath.Ext(file)
		at := loggers.AuditTransactionRequestFiles{
			Size: size,
			Name: file,
			Mime: mime.TypeByExtension(ext),
		}
		files = append(files, at)
	}
	al.Transaction.Request.Files = files
	var mrs []loggers.AuditMessage
	for _, mr := range tx.matchedRules {
		r := mr.Rule()
		for _, matchData := range mr.MatchedDatas() {
			mrs = append(mrs, loggers.AuditMessage{
				Actionset: strings.Join(tx.WAF.ComponentNames, " "),
				Message:   matchData.Message(),
				Data: loggers.AuditMessageData{
					File:     mr.Rule().File(),
					Line:     mr.Rule().Line(),
					ID:       r.ID(),
					Rev:      r.Revision(),
					Msg:      matchData.Message(),
					Data:     matchData.Data(),
					Severity: r.Severity(),
					Ver:      r.Version(),
					Maturity: r.Maturity(),
					Accuracy: r.Accuracy(),
					Tags:     r.Tags(),
					Raw:      r.Raw(),
				},
			})
		}
	}
	al.Messages = mrs
	return al
}

// Close closes the transaction after phase 5
// This method helps the GC to clean up the transaction faster and release resources
// It also allows caches the transaction back into the sync.Pool
func (tx *Transaction) Close() error {
<<<<<<< HEAD
	defer tx.WAF.transactionPool.Put(tx)
=======
	defer tx.WAF.txPool.Put(tx)
>>>>>>> 46029c0f
	tx.variables.reset()
	var errs []error
	if err := tx.RequestBodyBuffer.Reset(); err != nil {
		errs = append(errs, err)
	}
	if err := tx.ResponseBodyBuffer.Reset(); err != nil {
		errs = append(errs, err)
	}

	tx.WAF.Logger.Debug("[%s] Transaction finished, disrupted: %t", tx.id, tx.IsInterrupted())

	switch {
	case len(errs) == 0:
		return nil
	case len(errs) == 1:
		return fmt.Errorf("transaction close failed: %s", errs[0].Error())
	default:
		return fmt.Errorf("transaction close failed:\n- %s\n- %s", errs[0].Error(), errs[1].Error())
	}
}

func (tx *Transaction) String() string {
	return tx.Debug()
}

// Debug will return a string with the transaction debug information
func (tx *Transaction) Debug() string {
	res := "\n\n----------------------- ERRORLOG ----------------------\n"
	for _, mr := range tx.matchedRules {
		res += mr.ErrorLog(tx.variables.responseStatus.Int())
		res += "\n\n----------------------- MATCHDATA ---------------------\n"
		for _, md := range mr.MatchedDatas() {
			res += fmt.Sprintf("%+v", md) + "\n"
		}
		res += "\n"
	}

	res += "\n------------------------ DEBUG ------------------------\n"
	for v := byte(1); v < types.VariablesCount; v++ {
		vr := variables.RuleVariable(v)
		if vr.Name() == "UNKNOWN" {
			continue
		}
		data := map[string][]string{}
		switch col := tx.Collection(vr).(type) {
		case *collection.Simple:
			data[""] = []string{
				col.String(),
			}
		case *collection.Map:
			data = col.Data()
		case *collection.Proxy:
			data = col.Data()
		case *collection.TranslationProxy:
			data[""] = col.Data()
		}

		if len(data) == 1 {
			res += fmt.Sprintf("%s: ", vr.Name())
		} else {
			res += fmt.Sprintf("%s:\n", vr.Name())
		}

		for k, d := range data {
			if k != "" {
				res += fmt.Sprintf("    %s: %s\n", k, strings.Join(d, ","))
			} else {
				res += fmt.Sprintf("%s\n", strings.Join(d, ","))
			}
		}
	}
	return res
}

// generateReqbodyError generates all the error variables for the request body parser
func (tx *Transaction) generateReqbodyError(err error) {
	tx.variables.reqbodyError.Set("1")
	tx.variables.reqbodyErrorMsg.Set(fmt.Sprintf("%s: %s", tx.variables.reqbodyProcessor.String(), err.Error()))
	tx.variables.reqbodyProcessorError.Set("1")
	tx.variables.reqbodyProcessorErrorMsg.Set(string(err.Error()))
}

// TransactionVariables has pointers to all the variables of the transaction
type TransactionVariables struct {
	// Simple Variables
	userID                        *collection.Simple
	urlencodedError               *collection.Simple
	responseContentType           *collection.Simple
	uniqueID                      *collection.Simple
	argsCombinedSize              *collection.SizeProxy
	authType                      *collection.Simple
	filesCombinedSize             *collection.Simple
	fullRequest                   *collection.Simple
	fullRequestLength             *collection.Simple
	inboundDataError              *collection.Simple
	matchedVar                    *collection.Simple
	matchedVarName                *collection.Simple
	multipartBoundaryQuoted       *collection.Simple
	multipartBoundaryWhitespace   *collection.Simple
	multipartCrlfLfLines          *collection.Simple
	multipartDataAfter            *collection.Simple
	multipartDataBefore           *collection.Simple
	multipartFileLimitExceeded    *collection.Simple
	multipartHeaderFolding        *collection.Simple
	multipartInvalidHeaderFolding *collection.Simple
	multipartInvalidPart          *collection.Simple
	multipartInvalidQuoting       *collection.Simple
	multipartLfLine               *collection.Simple
	multipartMissingSemicolon     *collection.Simple
	multipartStrictError          *collection.Simple
	multipartUnmatchedBoundary    *collection.Simple
	outboundDataError             *collection.Simple
	pathInfo                      *collection.Simple
	queryString                   *collection.Simple
	remoteAddr                    *collection.Simple
	remoteHost                    *collection.Simple
	remotePort                    *collection.Simple
	reqbodyError                  *collection.Simple
	reqbodyErrorMsg               *collection.Simple
	reqbodyProcessorError         *collection.Simple
	reqbodyProcessorErrorMsg      *collection.Simple
	reqbodyProcessor              *collection.Simple
	requestBasename               *collection.Simple
	requestBody                   *collection.Simple
	requestBodyLength             *collection.Simple
	requestFilename               *collection.Simple
	requestLine                   *collection.Simple
	requestMethod                 *collection.Simple
	requestProtocol               *collection.Simple
	requestURI                    *collection.Simple
	requestURIRaw                 *collection.Simple
	responseBody                  *collection.Simple
	responseContentLength         *collection.Simple
	responseProtocol              *collection.Simple
	responseStatus                *collection.Simple
	serverAddr                    *collection.Simple
	serverName                    *collection.Simple
	serverPort                    *collection.Simple
	sessionID                     *collection.Simple
	highestSeverity               *collection.Simple
	statusLine                    *collection.Simple
	inboundErrorData              *collection.Simple
	// Custom
	env      *collection.Map
	tx       *collection.Map
	rule     *collection.Map
	duration *collection.Simple
	// Proxy Variables
	args *collection.Proxy
	// Maps Variables
	argsGet              *collection.Map
	argsPost             *collection.Map
	argsPath             *collection.Map
	filesTmpNames        *collection.Map
	geo                  *collection.Map
	files                *collection.Map
	requestCookies       *collection.Map
	requestHeaders       *collection.Map
	responseHeaders      *collection.Map
	multipartName        *collection.Map
	matchedVarsNames     *collection.Map
	multipartFilename    *collection.Map
	matchedVars          *collection.Map
	filesSizes           *collection.Map
	filesNames           *collection.Map
	filesTmpContent      *collection.Map
	responseHeadersNames *collection.Map
	requestHeadersNames  *collection.Map
	requestCookiesNames  *collection.Map
	xml                  *collection.Map
	requestXML           *collection.Map
	responseXML          *collection.Map
	multipartPartHeaders *collection.Map
	// Persistent variables
	ip *collection.Map
	// Translation Proxy Variables
	argsNames     *collection.TranslationProxy
	argsGetNames  *collection.TranslationProxy
	argsPostNames *collection.TranslationProxy
}

func NewTransactionVariables() *TransactionVariables {
	v := &TransactionVariables{}
	v.urlencodedError = collection.NewSimple(variables.UrlencodedError)
	v.responseContentType = collection.NewSimple(variables.ResponseContentType)
	v.uniqueID = collection.NewSimple(variables.UniqueID)
	v.authType = collection.NewSimple(variables.AuthType)
	v.filesCombinedSize = collection.NewSimple(variables.FilesCombinedSize)
	v.fullRequest = collection.NewSimple(variables.FullRequest)
	v.fullRequestLength = collection.NewSimple(variables.FullRequestLength)
	v.inboundDataError = collection.NewSimple(variables.InboundDataError)
	v.matchedVar = collection.NewSimple(variables.MatchedVar)
	v.matchedVarName = collection.NewSimple(variables.MatchedVarName)
	v.multipartBoundaryQuoted = collection.NewSimple(variables.MultipartBoundaryQuoted)
	v.multipartBoundaryWhitespace = collection.NewSimple(variables.MultipartBoundaryWhitespace)
	v.multipartCrlfLfLines = collection.NewSimple(variables.MultipartCrlfLfLines)
	v.multipartDataAfter = collection.NewSimple(variables.MultipartDataAfter)
	v.multipartDataBefore = collection.NewSimple(variables.MultipartDataBefore)
	v.multipartFileLimitExceeded = collection.NewSimple(variables.MultipartFileLimitExceeded)
	v.multipartHeaderFolding = collection.NewSimple(variables.MultipartHeaderFolding)
	v.multipartInvalidHeaderFolding = collection.NewSimple(variables.MultipartInvalidHeaderFolding)
	v.multipartInvalidPart = collection.NewSimple(variables.MultipartInvalidPart)
	v.multipartInvalidQuoting = collection.NewSimple(variables.MultipartInvalidQuoting)
	v.multipartLfLine = collection.NewSimple(variables.MultipartLfLine)
	v.multipartMissingSemicolon = collection.NewSimple(variables.MultipartMissingSemicolon)
	v.multipartStrictError = collection.NewSimple(variables.MultipartStrictError)
	v.multipartUnmatchedBoundary = collection.NewSimple(variables.MultipartUnmatchedBoundary)
	v.outboundDataError = collection.NewSimple(variables.OutboundDataError)
	v.pathInfo = collection.NewSimple(variables.PathInfo)
	v.queryString = collection.NewSimple(variables.QueryString)
	v.remoteAddr = collection.NewSimple(variables.RemoteAddr)
	v.remoteHost = collection.NewSimple(variables.RemoteHost)
	v.remotePort = collection.NewSimple(variables.RemotePort)
	v.reqbodyError = collection.NewSimple(variables.ReqbodyError)
	v.reqbodyErrorMsg = collection.NewSimple(variables.ReqbodyErrorMsg)
	v.reqbodyProcessorError = collection.NewSimple(variables.ReqbodyProcessorError)
	v.reqbodyProcessorErrorMsg = collection.NewSimple(variables.ReqbodyProcessorErrorMsg)
	v.reqbodyProcessor = collection.NewSimple(variables.ReqbodyProcessor)
	v.requestBasename = collection.NewSimple(variables.RequestBasename)
	v.requestBody = collection.NewSimple(variables.RequestBody)
	v.requestBodyLength = collection.NewSimple(variables.RequestBodyLength)
	v.requestFilename = collection.NewSimple(variables.RequestFilename)
	v.requestLine = collection.NewSimple(variables.RequestLine)
	v.requestMethod = collection.NewSimple(variables.RequestMethod)
	v.requestProtocol = collection.NewSimple(variables.RequestProtocol)
	v.requestURI = collection.NewSimple(variables.RequestURI)
	v.requestURIRaw = collection.NewSimple(variables.RequestURIRaw)
	v.responseBody = collection.NewSimple(variables.ResponseBody)
	v.responseContentLength = collection.NewSimple(variables.ResponseContentLength)
	v.responseProtocol = collection.NewSimple(variables.ResponseProtocol)
	v.responseStatus = collection.NewSimple(variables.ResponseStatus)
	v.serverAddr = collection.NewSimple(variables.ServerAddr)
	v.serverName = collection.NewSimple(variables.ServerName)
	v.serverPort = collection.NewSimple(variables.ServerPort)
	v.sessionID = collection.NewSimple(variables.Sessionid)
	v.highestSeverity = collection.NewSimple(variables.HighestSeverity)
	v.statusLine = collection.NewSimple(variables.StatusLine)
	v.inboundErrorData = collection.NewSimple(variables.InboundErrorData)
	v.duration = collection.NewSimple(variables.Duration)
	v.responseHeadersNames = collection.NewMap(variables.ResponseHeadersNames)
	v.requestHeadersNames = collection.NewMap(variables.RequestHeadersNames)
	v.userID = collection.NewSimple(variables.Userid)

	v.argsGet = collection.NewMap(variables.ArgsGet)
	v.argsPost = collection.NewMap(variables.ArgsPost)
	v.argsPath = collection.NewMap(variables.ArgsPath)
	v.filesSizes = collection.NewMap(variables.FilesSizes)
	v.filesTmpContent = collection.NewMap(variables.FilesTmpContent)
	v.multipartFilename = collection.NewMap(variables.MultipartFilename)
	v.multipartName = collection.NewMap(variables.MultipartName)
	v.matchedVars = collection.NewMap(variables.MatchedVars)
	v.requestCookies = collection.NewMap(variables.RequestCookies)
	v.requestHeaders = collection.NewMap(variables.RequestHeaders)
	v.responseHeaders = collection.NewMap(variables.ResponseHeaders)
	v.geo = collection.NewMap(variables.Geo)
	v.tx = collection.NewMap(variables.TX)
	v.rule = collection.NewMap(variables.Rule)
	v.env = collection.NewMap(variables.Env)
	v.ip = collection.NewMap(variables.IP)
	v.files = collection.NewMap(variables.Files)
	v.matchedVarsNames = collection.NewMap(variables.MatchedVarsNames)
	v.filesNames = collection.NewMap(variables.FilesNames)
	v.filesTmpNames = collection.NewMap(variables.FilesTmpNames)
	v.requestCookiesNames = collection.NewMap(variables.RequestCookiesNames)
	v.responseXML = collection.NewMap(variables.ResponseXML)
	v.requestXML = collection.NewMap(variables.RequestXML)
	v.multipartPartHeaders = collection.NewMap(variables.MultipartPartHeaders)

	v.argsCombinedSize = collection.NewCollectionSizeProxy(variables.ArgsCombinedSize, v.argsGet, v.argsPost)

	// XML is a pointer to RequestXML
	v.xml = v.requestXML
	v.args = collection.NewProxy(
		variables.Args,
		v.argsGet,
		v.argsPost,
		v.argsPath,
	)

	v.argsNames = collection.NewTranslationProxy(
		variables.ArgsNames,
		v.argsGet,
		v.argsPost,
		v.argsPath,
	)
	v.argsGetNames = collection.NewTranslationProxy(
		variables.ArgsGetNames,
		v.argsGet,
	)
	v.argsPostNames = collection.NewTranslationProxy(
		variables.ArgsPostNames,
		v.argsPost,
	)
	return v
}

func (v *TransactionVariables) UserID() *collection.Simple {
	return v.userID
}

func (v *TransactionVariables) UrlencodedError() *collection.Simple {
	return v.urlencodedError
}

func (v *TransactionVariables) ResponseContentType() *collection.Simple {
	return v.responseContentType
}

func (v *TransactionVariables) UniqueID() *collection.Simple {
	return v.uniqueID
}

func (v *TransactionVariables) ArgsCombinedSize() *collection.SizeProxy {
	return v.argsCombinedSize
}

func (v *TransactionVariables) AuthType() *collection.Simple {
	return v.authType
}

func (v *TransactionVariables) FilesCombinedSize() *collection.Simple {
	return v.filesCombinedSize
}

func (v *TransactionVariables) FullRequest() *collection.Simple {
	return v.fullRequest
}

func (v *TransactionVariables) FullRequestLength() *collection.Simple {
	return v.fullRequestLength
}

func (v *TransactionVariables) InboundDataError() *collection.Simple {
	return v.inboundDataError
}

func (v *TransactionVariables) MatchedVar() *collection.Simple {
	return v.matchedVar
}

func (v *TransactionVariables) MatchedVarName() *collection.Simple {
	return v.matchedVarName
}

func (v *TransactionVariables) MultipartBoundaryQuoted() *collection.Simple {
	return v.multipartBoundaryQuoted
}

func (v *TransactionVariables) MultipartBoundaryWhitespace() *collection.Simple {
	return v.multipartBoundaryWhitespace
}

func (v *TransactionVariables) MultipartCrlfLfLines() *collection.Simple {
	return v.multipartCrlfLfLines
}

func (v *TransactionVariables) MultipartDataAfter() *collection.Simple {
	return v.multipartDataAfter
}

func (v *TransactionVariables) MultipartDataBefore() *collection.Simple {
	return v.multipartDataBefore
}

func (v *TransactionVariables) MultipartFileLimitExceeded() *collection.Simple {
	return v.multipartFileLimitExceeded
}

func (v *TransactionVariables) MultipartHeaderFolding() *collection.Simple {
	return v.multipartHeaderFolding
}

func (v *TransactionVariables) MultipartInvalidHeaderFolding() *collection.Simple {
	return v.multipartInvalidHeaderFolding
}

func (v *TransactionVariables) MultipartInvalidPart() *collection.Simple {
	return v.multipartInvalidPart
}

func (v *TransactionVariables) MultipartInvalidQuoting() *collection.Simple {
	return v.multipartInvalidQuoting
}

func (v *TransactionVariables) MultipartLfLine() *collection.Simple {
	return v.multipartLfLine
}

func (v *TransactionVariables) MultipartMissingSemicolon() *collection.Simple {
	return v.multipartMissingSemicolon
}

func (v *TransactionVariables) MultipartPartHeaders() *collection.Map {
	return v.multipartPartHeaders
}

func (v *TransactionVariables) MultipartStrictError() *collection.Simple {
	return v.multipartStrictError
}

func (v *TransactionVariables) MultipartUnmatchedBoundary() *collection.Simple {
	return v.multipartUnmatchedBoundary
}

func (v *TransactionVariables) OutboundDataError() *collection.Simple {
	return v.outboundDataError
}

func (v *TransactionVariables) PathInfo() *collection.Simple {
	return v.pathInfo
}

func (v *TransactionVariables) QueryString() *collection.Simple {
	return v.queryString
}

func (v *TransactionVariables) RemoteAddr() *collection.Simple {
	return v.remoteAddr
}

func (v *TransactionVariables) RemoteHost() *collection.Simple {
	return v.remoteHost
}

func (v *TransactionVariables) RemotePort() *collection.Simple {
	return v.remotePort
}

func (v *TransactionVariables) RequestBodyError() *collection.Simple {
	return v.reqbodyError
}

func (v *TransactionVariables) RequestBodyErrorMsg() *collection.Simple {
	return v.reqbodyErrorMsg
}

func (v *TransactionVariables) RequestBodyProcessorError() *collection.Simple {
	return v.reqbodyProcessorError
}

func (v *TransactionVariables) RequestBodyProcessorErrorMsg() *collection.Simple {
	return v.reqbodyProcessorErrorMsg
}

func (v *TransactionVariables) RequestBodyProcessor() *collection.Simple {
	return v.reqbodyProcessor
}

func (v *TransactionVariables) RequestBasename() *collection.Simple {
	return v.requestBasename
}

func (v *TransactionVariables) RequestBody() *collection.Simple {
	return v.requestBody
}

func (v *TransactionVariables) RequestBodyLength() *collection.Simple {
	return v.requestBodyLength
}

func (v *TransactionVariables) RequestFilename() *collection.Simple {
	return v.requestFilename
}

func (v *TransactionVariables) RequestLine() *collection.Simple {
	return v.requestLine
}

func (v *TransactionVariables) RequestMethod() *collection.Simple {
	return v.requestMethod
}

func (v *TransactionVariables) RequestProtocol() *collection.Simple {
	return v.requestProtocol
}

func (v *TransactionVariables) RequestURI() *collection.Simple {
	return v.requestURI
}

func (v *TransactionVariables) RequestURIRaw() *collection.Simple {
	return v.requestURIRaw
}

func (v *TransactionVariables) ResponseBody() *collection.Simple {
	return v.responseBody
}

func (v *TransactionVariables) ResponseContentLength() *collection.Simple {
	return v.responseContentLength
}

func (v *TransactionVariables) ResponseProtocol() *collection.Simple {
	return v.responseProtocol
}

func (v *TransactionVariables) ResponseStatus() *collection.Simple {
	return v.responseStatus
}

func (v *TransactionVariables) ServerAddr() *collection.Simple {
	return v.serverAddr
}

func (v *TransactionVariables) ServerName() *collection.Simple {
	return v.serverName
}

func (v *TransactionVariables) ServerPort() *collection.Simple {
	return v.serverPort
}

func (v *TransactionVariables) SessionID() *collection.Simple {
	return v.sessionID
}

func (v *TransactionVariables) HighestSeverity() *collection.Simple {
	return v.highestSeverity
}

func (v *TransactionVariables) StatusLine() *collection.Simple {
	return v.statusLine
}

func (v *TransactionVariables) InboundErrorData() *collection.Simple {
	return v.inboundErrorData
}

func (v *TransactionVariables) Env() *collection.Map {
	return v.env
}

func (v *TransactionVariables) TX() *collection.Map {
	return v.tx
}

func (v *TransactionVariables) Rule() *collection.Map {
	return v.rule
}

func (v *TransactionVariables) Duration() *collection.Simple {
	return v.duration
}

func (v *TransactionVariables) Args() *collection.Proxy {
	return v.args
}

func (v *TransactionVariables) ArgsGet() *collection.Map {
	return v.argsGet
}

func (v *TransactionVariables) ArgsPost() *collection.Map {
	return v.argsPost
}

func (v *TransactionVariables) ArgsPath() *collection.Map {
	return v.argsPath
}

func (v *TransactionVariables) FilesTmpNames() *collection.Map {
	return v.filesTmpNames
}

func (v *TransactionVariables) Geo() *collection.Map {
	return v.geo
}

func (v *TransactionVariables) Files() *collection.Map {
	return v.files
}

func (v *TransactionVariables) RequestCookies() *collection.Map {
	return v.requestCookies
}

func (v *TransactionVariables) RequestHeaders() *collection.Map {
	return v.requestHeaders
}

func (v *TransactionVariables) ResponseHeaders() *collection.Map {
	return v.responseHeaders
}

func (v *TransactionVariables) MultipartName() *collection.Map {
	return v.multipartName
}

func (v *TransactionVariables) MatchedVarsNames() *collection.Map {
	return v.matchedVarsNames
}

func (v *TransactionVariables) MultipartFilename() *collection.Map {
	return v.multipartFilename
}

func (v *TransactionVariables) MatchedVars() *collection.Map {
	return v.matchedVars
}

func (v *TransactionVariables) FilesSizes() *collection.Map {
	return v.filesSizes
}

func (v *TransactionVariables) FilesNames() *collection.Map {
	return v.filesNames
}

func (v *TransactionVariables) FilesTmpContent() *collection.Map {
	return v.filesTmpContent
}

func (v *TransactionVariables) ResponseHeadersNames() *collection.Map {
	return v.responseHeadersNames
}

func (v *TransactionVariables) RequestHeadersNames() *collection.Map {
	return v.requestHeadersNames
}

func (v *TransactionVariables) RequestCookiesNames() *collection.Map {
	return v.requestCookiesNames
}

func (v *TransactionVariables) XML() *collection.Map {
	return v.xml
}

func (v *TransactionVariables) RequestXML() *collection.Map {
	return v.requestXML
}

func (v *TransactionVariables) ResponseXML() *collection.Map {
	return v.responseXML
}

func (v *TransactionVariables) IP() *collection.Map {
	return v.ip
}

func (v *TransactionVariables) ArgsNames() *collection.TranslationProxy {
	return v.argsNames
}

func (v *TransactionVariables) ArgsGetNames() *collection.TranslationProxy {
	return v.argsGetNames
}

func (v *TransactionVariables) ArgsPostNames() *collection.TranslationProxy {
	return v.argsPostNames
}

func (v *TransactionVariables) reset() {
	v.userID.Reset()
	v.urlencodedError.Reset()
	v.responseContentType.Reset()
	v.uniqueID.Reset()
	v.argsCombinedSize.Reset()
	v.authType.Reset()
	v.filesCombinedSize.Reset()
	v.fullRequest.Reset()
	v.fullRequestLength.Reset()
	v.inboundDataError.Reset()
	v.matchedVar.Reset()
	v.matchedVarName.Reset()
	v.multipartBoundaryQuoted.Reset()
	v.multipartBoundaryWhitespace.Reset()
	v.multipartCrlfLfLines.Reset()
	v.multipartDataAfter.Reset()
	v.multipartDataBefore.Reset()
	v.multipartFileLimitExceeded.Reset()
	v.multipartHeaderFolding.Reset()
	v.multipartInvalidHeaderFolding.Reset()
	v.multipartInvalidPart.Reset()
	v.multipartInvalidQuoting.Reset()
	v.multipartLfLine.Reset()
	v.multipartMissingSemicolon.Reset()
	v.multipartStrictError.Reset()
	v.multipartUnmatchedBoundary.Reset()
	v.outboundDataError.Reset()
	v.pathInfo.Reset()
	v.queryString.Reset()
	v.remoteAddr.Reset()
	v.remoteHost.Reset()
	v.remotePort.Reset()
	v.reqbodyError.Reset()
	v.reqbodyErrorMsg.Reset()
	v.reqbodyProcessorError.Reset()
	v.reqbodyProcessorErrorMsg.Reset()
	v.reqbodyProcessor.Reset()
	v.requestBasename.Reset()
	v.requestBody.Reset()
	v.requestBodyLength.Reset()
	v.requestFilename.Reset()
	v.requestLine.Reset()
	v.requestMethod.Reset()
	v.requestProtocol.Reset()
	v.requestURI.Reset()
	v.requestURIRaw.Reset()
	v.responseBody.Reset()
	v.responseContentLength.Reset()
	v.responseProtocol.Reset()
	v.responseStatus.Reset()
	v.serverAddr.Reset()
	v.serverName.Reset()
	v.serverPort.Reset()
	v.sessionID.Reset()
	v.highestSeverity.Reset()
	v.statusLine.Reset()
	v.inboundErrorData.Reset()
	v.env.Reset()
	v.tx.Reset()
	v.rule.Reset()
	v.duration.Reset()
	v.args.Reset()
	v.argsGet.Reset()
	v.argsPost.Reset()
	v.argsPath.Reset()
	v.filesTmpNames.Reset()
	v.geo.Reset()
	v.files.Reset()
	v.requestCookies.Reset()
	v.requestHeaders.Reset()
	v.responseHeaders.Reset()
	v.multipartName.Reset()
	v.matchedVarsNames.Reset()
	v.multipartFilename.Reset()
	v.matchedVars.Reset()
	v.filesSizes.Reset()
	v.filesNames.Reset()
	v.filesTmpContent.Reset()
	v.responseHeadersNames.Reset()
	v.requestHeadersNames.Reset()
	v.requestCookiesNames.Reset()
	v.xml.Reset()
	v.requestXML.Reset()
	v.responseXML.Reset()
	v.multipartPartHeaders.Reset()
	v.ip.Reset()
	v.argsNames.Reset()
	v.argsGetNames.Reset()
	v.argsPostNames.Reset()
}<|MERGE_RESOLUTION|>--- conflicted
+++ resolved
@@ -1081,11 +1081,7 @@
 // This method helps the GC to clean up the transaction faster and release resources
 // It also allows caches the transaction back into the sync.Pool
 func (tx *Transaction) Close() error {
-<<<<<<< HEAD
-	defer tx.WAF.transactionPool.Put(tx)
-=======
 	defer tx.WAF.txPool.Put(tx)
->>>>>>> 46029c0f
 	tx.variables.reset()
 	var errs []error
 	if err := tx.RequestBodyBuffer.Reset(); err != nil {
