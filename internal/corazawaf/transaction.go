--- conflicted
+++ resolved
@@ -939,29 +939,7 @@
 		return nil, err
 	}
 
-<<<<<<< HEAD
-	// Check if the RequestBodyLimit is reached
-	if tx.RequestBodyBuffer.Size() >= tx.RequestBodyLimit {
-		tx.variables.inboundErrorData.Set("1")
-		if tx.WAF.RequestBodyLimitAction == types.BodyLimitActionReject {
-			// We interrupt this transaction in case RequestBodyLimitAction is Reject
-			tx.interruption = &types.Interruption{
-				Status: 403,
-				Action: "deny",
-			}
-			return tx.interruption, nil
-		}
-
-		if tx.WAF.RequestBodyLimitAction == types.BodyLimitActionProcessPartial {
-			tx.variables.inboundErrorData.Set("1")
-			// we limit our reader to tx.RequestBodyLimit bytes
-			reader = io.LimitReader(reader, tx.RequestBodyLimit)
-		}
-	}
-
-=======
->>>>>>> 8b909c7f
-	rbp := tx.variables.reqbodyProcessor.String()
+  rbp := tx.variables.reqbodyProcessor.String()
 
 	// Default variables.ReqbodyProcessor values
 	// XML and JSON must be forced with ctl:requestBodyProcessor=JSON
@@ -1056,7 +1034,6 @@
 	if tx.LastPhase >= types.PhaseResponseBody {
 		// Phase already evaluated
 		tx.WAF.Logger.Error("ProcessResponseBody has already been called")
-<<<<<<< HEAD
 		return tx.interruption, nil
 	}
 
@@ -1065,16 +1042,6 @@
 		return tx.interruption, nil
 	}
 
-=======
-		return tx.interruption, nil
-	}
-
-	if tx.interruption != nil {
-		tx.WAF.Logger.Error("Calling ProcessResponseBody but there is a preexisting interruption")
-		return tx.interruption, nil
-	}
-
->>>>>>> 8b909c7f
 	if !tx.ResponseBodyAccess || !tx.IsResponseBodyProcessable() {
 		tx.WAF.Logger.Debug("[%s] Skipping response body processing (Access: %t)", tx.id, tx.ResponseBodyAccess)
 		tx.WAF.Rules.Eval(types.PhaseResponseBody, tx)
