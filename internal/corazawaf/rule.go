// Copyright 2022 Juan Pablo Tosso and the OWASP Coraza contributors
// SPDX-License-Identifier: Apache-2.0

package corazawaf

import (
	"fmt"
	"reflect"
	"regexp"
	"strconv"
	"strings"
	"sync"
	"unsafe"

	"github.com/corazawaf/coraza/v3/experimental/plugins/macro"
	"github.com/corazawaf/coraza/v3/experimental/plugins/plugintypes"
	"github.com/corazawaf/coraza/v3/internal/corazarules"
	"github.com/corazawaf/coraza/v3/types"
	"github.com/corazawaf/coraza/v3/types/variables"
)

// ruleActionParams is used as a wrapper to store the action name
// and parameters, basically for logging purposes.
type ruleActionParams struct {
	// The name of the action, used for logging
	Name string

	// The action to be executed
	Function plugintypes.Action
}

// Operator is a container for an operator,
type ruleOperatorParams struct {
	// Operator to be used
	Operator plugintypes.Operator

	// Function name (ex @rx)
	Function string
	// Data to initialize the operator
	Data string
	// If true, rule will match if op.Evaluate returns false
	Negation bool
}

type ruleVariableException struct {
	// The string key for the variable that is going to be requested
	// If KeyRx is not nil, KeyStr is ignored
	KeyStr string

	// The key for the variable that is going to be requested
	// If nil, KeyStr is going to be used
	KeyRx *regexp.Regexp
}

// RuleVariable is compiled during runtime by transactions
// to get values from the transaction's variables
// It supports xml, regex, exceptions and many more features
type ruleVariableParams struct {
	// If true, the count of results will be returned
	Count bool

	// The VARIABLE that will be requested
	Variable variables.RuleVariable

	// The key for the variable that is going to be requested
	// If nil, KeyStr is going to be used
	KeyRx *regexp.Regexp

	// The string key for the variable that is going to be requested
	// If KeyRx is not nil, KeyStr is ignored
	KeyStr string

	// A slice of key exceptions
	Exceptions []ruleVariableException
}

type ruleTransformationParams struct {
	// The transformation function to be used
	Function plugintypes.Transformation
}

// Rule is used to test a Transaction against certain operators
// and execute actions
type Rule struct {
	corazarules.RuleMetadata
	// Contains a list of variables that will be compiled
	// by a transaction
	variables []ruleVariableParams

	// Contains a pointer to the operator struct used
	// SecActions and SecMark can have nil Operators
	operator *ruleOperatorParams

	// List of transformations to be evaluated
	// In the future, transformations might be run by the
	// action itself, not sure yet
	transformations []ruleTransformationParams

	transformationsID int

	// Slice of initialized actions to be evaluated during
	// the rule evaluation process
	actions []ruleActionParams

	// Contains the Id of the parent rule if you are inside
	// a chain. Otherwise, it will be 0
	ParentID_ int

	// Capture is used by the transaction to tell the operator
	// to capture variables on TX:0-9
	Capture bool

	// Contains the child rule to chain, nil if there are no chains
	Chain *Rule

	// DisruptiveStatus is the status that will be set to interruptions
	// by disruptive rules
	DisruptiveStatus int

	// Message text to be macro expanded and logged
	// In future versions we might use a special type of string that
	// supports cached macro expansions. For performance
	Msg macro.Macro

	// Rule logdata
	LogData macro.Macro

	// If true, triggering this rule write to the error log
	Log bool

	// If true, triggering this rule write to the audit log
	Audit bool

	// If true, the transformations will be multi matched
	MultiMatch bool

	HasChain bool

	// inferredPhases is the inferred phases the rule is relevant for
	// based on the processed variables.
	// Multiphase specific field
	inferredPhases

	// chainMinPhase is the minimum phase among all chain variables.
	// We do not eagerly evaluate variables in multiphase evaluation
	// if they would be earlier than chained rules as they could never
	// match.
	chainMinPhase types.RulePhase

	// chainedRules containing rules with just PhaseUnknown variables, may potentially
	// be anticipated. This boolean ensures that it happens
	withPhaseUnknownVariable bool
}

func (r *Rule) ParentID() int {
	return r.ParentID_
}

func (r *Rule) Status() int {
	return r.DisruptiveStatus
}

const chainLevelZero = 0

// Evaluate will evaluate the current rule for the indicated transaction
// If the operator matches, actions will be evaluated, and it will return
// the matched variables, keys and values (MatchData)
func (r *Rule) Evaluate(phase types.RulePhase, tx plugintypes.TransactionState, cache map[transformationKey]*transformationValue) {
	// collectiveMatchedValues lives across recursive calls of doEvaluate
	var collectiveMatchedValues []types.MatchData
	r.doEvaluate(phase, tx.(*Transaction), &collectiveMatchedValues, chainLevelZero, cache)
}

<<<<<<< HEAD
const noID = 0

func (r *Rule) doEvaluate(phase types.RulePhase, tx *Transaction, cache map[transformationKey]*transformationValue) []types.MatchData {
	tx.Capture = r.Capture
=======
func (r *Rule) doEvaluate(phase types.RulePhase, tx *Transaction, collectiveMatchedValues *[]types.MatchData, chainLevel int, cache map[transformationKey]*transformationValue) []types.MatchData {
	if r.Capture {
		tx.Capture = true
	}
>>>>>>> 27b14f8c
	rid := r.ID_
	if rid == noID {
		rid = r.ParentID_
	}

	if multiphaseEvaluation {
		computeRuleChainMinPhase(r)
	}

	var matchedValues []types.MatchData
	// we log if we are the parent rule
	tx.DebugLogger().Debug().Int("rule_id", rid).Msg("Evaluating rule")
	defer tx.DebugLogger().Debug().Int("rule_id", rid).Msg("Finish evaluating rule")
	ruleCol := tx.variables.rule
	ruleCol.SetIndex("id", 0, strconv.Itoa(rid))
	if r.Msg != nil {
		ruleCol.SetIndex("msg", 0, r.Msg.String())
	}
	ruleCol.SetIndex("rev", 0, r.Rev_)
	if r.LogData != nil {
		ruleCol.SetIndex("logdata", 0, r.LogData.String())
	}
	ruleCol.SetIndex("severity", 0, r.Severity_.String())
	// SecMark and SecAction uses nil operator
	if r.operator == nil {
		tx.DebugLogger().Debug().Int("rule_id", rid).Msg("Forcing rule to match")
		md := &corazarules.MatchData{}
		if r.ParentID_ != noID || r.MultiMatch {
			// In order to support Msg and LogData for inner rules, we need to expand them now
			if r.Msg != nil {
				md.Message_ = r.Msg.Expand(tx)
			}
			if r.LogData != nil {
				md.Data_ = r.LogData.Expand(tx)
			}
		}
		matchedValues = append(matchedValues, md)
		if multiphaseEvaluation {
			*collectiveMatchedValues = append(*collectiveMatchedValues, md)
		}
		r.matchVariable(tx, md)
	} else {
		ecol := tx.ruleRemoveTargetByID[r.ID_]
		for _, v := range r.variables {
<<<<<<< HEAD
			// TODO(anuraaga): Support skipping variables based on phase for rule chains too.
			if multiphaseEvaluation && !r.HasChain && r.ParentID_ == noID {
				min := minPhase(v.Variable)
				// When multiphase evaluation is enabled, any variable is evaluated at its
				// earliest possible phase, so we skip it if the rule refers to other phases
				// to avoid double-evaluation.
				if min != types.PhaseUnknown && min != phase {
					continue
				}
=======
			if multiphaseEvaluation && multiphaseSkipVariable(r, v.Variable, phase) {
				continue
>>>>>>> 27b14f8c
			}
			var values []types.MatchData
			for _, c := range ecol {
				if c.Variable == v.Variable {
					// TODO shall we check the pointer?
					v.Exceptions = append(v.Exceptions, ruleVariableException{c.KeyStr, nil})
				}
			}

			values = tx.GetField(v)
			tx.DebugLogger().Debug().
				Int("rule_id", rid).
				Str("variable", v.Variable.Name()).
				Msg("Expanding arguments for rule")
			for i, arg := range values {
				tx.DebugLogger().Debug().Int("rule_id", rid).Msg("Transforming argument for rule")
				args, errs := r.transformArg(arg, i, cache)
				if len(errs) > 0 {
					log := tx.DebugLogger().Debug().Int("rule_id", rid)
					if log.IsEnabled() {
						for i, err := range errs {
							log = log.Str(fmt.Sprintf("errors[%d]", i), err.Error())
						}
						log.Msg("Error transforming argument for rule")
					}
				}
				tx.DebugLogger().Debug().Int("rule_id", rid).Msg("Arguments transformed for rule")

				// args represents the transformed variables
				for _, carg := range args {
					match := r.executeOperator(carg, tx)
					if match {
						mr := &corazarules.MatchData{
							Variable_:   arg.Variable(),
							Key_:        arg.Key(),
							Value_:      carg,
							ChainLevel_: chainLevel,
						}
						// Set the txn variables for expansions before usage
						r.matchVariable(tx, mr)

						if r.ParentID_ != noID || r.MultiMatch {
							// In order to support Msg and LogData for inner rules, we need to expand them now
							if r.Msg != nil {
								mr.Message_ = r.Msg.Expand(tx)
							}
							if r.LogData != nil {
								mr.Data_ = r.LogData.Expand(tx)
							}
						}

						if !multiphaseEvaluation {
							matchedValues = append(matchedValues, mr)
						} else {
							if isMultiphaseDoubleEvaluation(tx, phase, r, collectiveMatchedValues, mr) {
								// This variables chain already matched, let's evaluate the next variable
								continue
							}
							// For multiphase evaluation, the append to matchedValues is delayed after checking that the variable has not already matched
							matchedValues = append(matchedValues, mr)
							// For multiphase evaluation, the non disruptive actions execution is enforced here, after having checked that the rule
							// has not already been matched against the same variables chain. If effectively enforces to skip the execution of non disruptive actions that are
							// part of the last rule of the chain if the evaluated chained variables already matched. This avoids incrementing the CRS anomaly score multiple
							// time from the same variables chain.
							tx.matchVariable(mr)
							for _, a := range r.actions {
								if a.Function.Type() == plugintypes.ActionTypeNondisruptive {
									tx.DebugLogger().Debug().Str("action", a.Name).Msg("Evaluating action")
									a.Function.Evaluate(r, tx)
								}
							}
							// Msg and LogData have to be expanded again because actions execution might have changed them
							if r.Msg != nil {
								mr.Message_ = r.Msg.Expand(tx)
							}
							if r.LogData != nil {
								mr.Data_ = r.LogData.Expand(tx)
							}
						}

						tx.DebugLogger().Debug().
							Int("rule_id", rid).
							Str("operator_function", r.operator.Function).
							Str("operator_data", r.operator.Data).
							Str("arg", carg).
							Msg("Evaluating operator: MATCH")
					} else {
						tx.DebugLogger().Debug().
							Int("rule_id", rid).
							Str("operator_function", r.operator.Function).
							Str("operator_data", r.operator.Data).
							Str("arg", carg).
							Msg("Evaluating operator: NO MATCH")
					}
				}
			}
		}
	}

	if len(matchedValues) == 0 {
		return matchedValues
	}

	// disruptive actions and rules affecting the rule flow are only evaluated by parent rules
	// also, expansion of Msg and LogData of the parent rule is postponed after the chain evaluation (if any)
	if r.ParentID_ == noID {
		// we only run the chains for the parent rule
		for nr := r.Chain; nr != nil; {
			chainLevel++
			tx.DebugLogger().Debug().Int("rule_id", rid).Msg("Evaluating rule chain")
			matchedChainValues := nr.doEvaluate(phase, tx, collectiveMatchedValues, chainLevel, cache)
			if len(matchedChainValues) == 0 {
				return matchedChainValues
			}
			matchedValues = append(matchedValues, matchedChainValues...)
			nr = nr.Chain
		}
<<<<<<< HEAD
		// Expansion of Msg and LogData is postponed here. It allows to run it only if the whole rule/chain
		// matches and to rely on MATCHED_* variables updated by the chain, not just by the fist rule.
		if !r.MultiMatch {
			if r.Msg != nil {
				matchedValues[0].(*corazarules.MatchData).Message_ = r.Msg.Expand(tx)
			}
			if r.LogData != nil {
				matchedValues[0].(*corazarules.MatchData).Data_ = r.LogData.Expand(tx)
			}
		}

=======
>>>>>>> 27b14f8c
		for _, a := range r.actions {
			if a.Function.Type() == plugintypes.ActionTypeFlow {
				// Flow actions are evaluated also if the rule engine is set to DetectionOnly
				tx.DebugLogger().Debug().Int("rule_id", rid).Str("action", a.Name).Int("phase", int(phase)).Msg("Evaluating flow action for rule")
				a.Function.Evaluate(r, tx)
			} else if a.Function.Type() == plugintypes.ActionTypeDisruptive && tx.RuleEngine == types.RuleEngineOn {
				// The parser enforces that the disruptive action is just one per rule (if more than one, only the last one is kept)
				tx.DebugLogger().Debug().Int("rule_id", rid).Str("action", a.Name).Msg("Executing disruptive action for rule")
				a.Function.Evaluate(r, tx)
			}
		}
		if r.ID_ != noID {
			// we avoid matching chains and secmarkers
			tx.MatchRule(r, matchedValues)
		}
	}
	return matchedValues
}

func (r *Rule) transformArg(arg types.MatchData, argIdx int, cache map[transformationKey]*transformationValue) ([]string, []error) {
	if r.MultiMatch {
		// TODOs:
		// - We don't need to run every transformation. We could try for each until found
		// - Cache is not used for multimatch
		return r.executeTransformationsMultimatch(arg.Value())
	} else {
		switch {
		case len(r.transformations) == 0:
			return []string{arg.Value()}, nil
		case arg.Variable().Name() == "TX":
			// no cache for TX
			arg, errs := r.executeTransformations(arg.Value())
			return []string{arg}, errs
		default:
			// NOTE: See comment on transformationKey struct to understand this hacky code
			argKey := arg.Key()
			argKeyPtr := (*reflect.StringHeader)(unsafe.Pointer(&argKey)).Data
			key := transformationKey{
				argKey:            argKeyPtr,
				argIndex:          argIdx,
				argVariable:       arg.Variable(),
				transformationsID: r.transformationsID,
			}
			if cached, ok := cache[key]; ok {
				return cached.args, cached.errs
			} else {
				ars, es := r.executeTransformations(arg.Value())
				args := []string{ars}
				errs := es
				cache[key] = &transformationValue{
					args: args,
					errs: es,
				}
				return args, errs
			}
		}
	}
}

func (r *Rule) matchVariable(tx *Transaction, m *corazarules.MatchData) {
	rid := r.ID_
	if rid == noID {
		rid = r.ParentID_
	}
	if m.Variable() != variables.Unknown {
		tx.DebugLogger().Debug().
			Int("rule_id", rid).
			Str("variable_name", m.Variable().Name()).
			Str("key", m.Key()).
			Msg("Matching rule")
	}
	// we must match the vars before running the chains

	// We run non-disruptive actions even if there is no chain match
	// if multiphaseEvaluation is true, the non disruptive actions execution is deferred
	// SecActions (r.operator == nil) are always executed
	if !multiphaseEvaluation || r.operator == nil {
		tx.matchVariable(m)
		for _, a := range r.actions {
			if a.Function.Type() == plugintypes.ActionTypeNondisruptive {
				tx.DebugLogger().Debug().Str("action", a.Name).Msg("Evaluating action")
				a.Function.Evaluate(r, tx)
			}
		}
	}
}

// AddAction adds an action to the rule
func (r *Rule) AddAction(name string, action plugintypes.Action) error {
	// TODO add more logic, like one persistent action per rule etc
	r.actions = append(r.actions, ruleActionParams{
		Name:     name,
		Function: action,
	})
	return nil
}

// AddVariable adds a variable to the rule
// The key can be a regexp.Regexp, a string or nil, in case of regexp
// it will be used to match the variable, in case of string it will
// be a fixed match, in case of nil it will match everything
func (r *Rule) AddVariable(v variables.RuleVariable, key string, iscount bool) error {
	var re *regexp.Regexp
	if len(key) > 2 && key[0] == '/' && key[len(key)-1] == '/' {
		key = key[1 : len(key)-1]
		re = regexp.MustCompile(key)
	}

	if multiphaseEvaluation {
		// Splitting Args variable into ArgsGet and ArgsPost
		if v == variables.Args {
			r.variables = append(r.variables, ruleVariableParams{
				Count:      iscount,
				Variable:   variables.ArgsGet,
				KeyStr:     strings.ToLower(key),
				KeyRx:      re,
				Exceptions: []ruleVariableException{},
			})

			r.variables = append(r.variables, ruleVariableParams{
				Count:      iscount,
				Variable:   variables.ArgsPost,
				KeyStr:     strings.ToLower(key),
				KeyRx:      re,
				Exceptions: []ruleVariableException{},
			})
			return nil
		}
		// Splitting ArgsNames variable into ArgsGetNames and ArgsPostNames
		if v == variables.ArgsNames {
			r.variables = append(r.variables, ruleVariableParams{
				Count:      iscount,
				Variable:   variables.ArgsGetNames,
				KeyStr:     strings.ToLower(key),
				KeyRx:      re,
				Exceptions: []ruleVariableException{},
			})

			r.variables = append(r.variables, ruleVariableParams{
				Count:      iscount,
				Variable:   variables.ArgsPostNames,
				KeyStr:     strings.ToLower(key),
				KeyRx:      re,
				Exceptions: []ruleVariableException{},
			})
			return nil
		}
	}
	r.variables = append(r.variables, ruleVariableParams{
		Count:      iscount,
		Variable:   v,
		KeyStr:     strings.ToLower(key),
		KeyRx:      re,
		Exceptions: []ruleVariableException{},
	})
	return nil
}

// AddVariableNegation adds an exception to a variable
// It passes through if the variable is not used
// It returns an error if the selector is empty,
// or applied on an undefined rule
// for example:
// OK: SecRule ARGS|!ARGS:id "..."
// OK: SecRule !ARGS:id "..."
// ERROR: SecRule !ARGS: "..."
func (r *Rule) AddVariableNegation(v variables.RuleVariable, key string) error {
	var re *regexp.Regexp
	if len(key) > 2 && key[0] == '/' && key[len(key)-1] == '/' {
		key = key[1 : len(key)-1]
		re = regexp.MustCompile(key)
	}
	// Prevent sigsev
	if r == nil {
		return fmt.Errorf("cannot create a variable exception for an undefined rule")
	}
	for i, rv := range r.variables {
		// Splitting Args and ArgsNames variables
		if multiphaseEvaluation && v == variables.Args && (rv.Variable == variables.ArgsGet || rv.Variable == variables.ArgsPost) {
			rv.Exceptions = append(rv.Exceptions, ruleVariableException{strings.ToLower(key), re})
			r.variables[i] = rv
			continue
		}
		if multiphaseEvaluation && v == variables.ArgsNames && (rv.Variable == variables.ArgsGetNames || rv.Variable == variables.ArgsPostNames) {
			rv.Exceptions = append(rv.Exceptions, ruleVariableException{strings.ToLower(key), re})
			r.variables[i] = rv
			continue
		}
		if rv.Variable == v {
			rv.Exceptions = append(rv.Exceptions, ruleVariableException{strings.ToLower(key), re})
			r.variables[i] = rv
		}
	}
	return nil
}

var transformationIDToName = []string{""}
var transformationNameToID = map[string]int{"": 0}
var transformationIDsLock = sync.Mutex{}

func transformationID(currentID int, transformationName string) int {
	transformationIDsLock.Lock()
	defer transformationIDsLock.Unlock()

	currName := transformationIDToName[currentID]
	nextName := fmt.Sprintf("%s+%s", currName, transformationName)
	if id, ok := transformationNameToID[nextName]; ok {
		return id
	}

	id := len(transformationIDToName)
	transformationIDToName = append(transformationIDToName, nextName)
	transformationNameToID[nextName] = id
	return id
}

// AddTransformation adds a transformation to the rule
// it fails if the transformation cannot be found
func (r *Rule) AddTransformation(name string, t plugintypes.Transformation) error {
	if t == nil || name == "" {
		return fmt.Errorf("invalid transformation %q not found", name)
	}
	r.transformations = append(r.transformations, ruleTransformationParams{Function: t})
	r.transformationsID = transformationID(r.transformationsID, name)
	return nil
}

// ClearTransformations clears all the transformations
// it is mostly used by the "none" transformation
func (r *Rule) ClearTransformations() {
	r.transformations = []ruleTransformationParams{}
}

// SetOperator sets the operator of the rule
// There can be only one operator per rule
// functionName and params are used for logging
func (r *Rule) SetOperator(operator plugintypes.Operator, functionName string, params string) {
	r.operator = &ruleOperatorParams{
		Operator: operator,
		Function: functionName,
		Data:     params,
		Negation: len(functionName) > 0 && functionName[0] == '!',
	}
}

func (r *Rule) executeOperator(data string, tx *Transaction) (result bool) {
	result = r.operator.Operator.Evaluate(tx, data)
	if r.operator.Negation {
		result = !result
	}
	return
}

func (r *Rule) executeTransformationsMultimatch(value string) ([]string, []error) {
	// The original value will be evaluated
	res := []string{value}
	var errs []error
	for _, t := range r.transformations {
		transformedValue, changed, err := t.Function(value)
		if err != nil {
			errs = append(errs, err)
			continue
		}
		// Every time a transformation generates a new value different from the previous one, the new value is collected to be evaluated
		if changed {
			res = append(res, transformedValue)
			value = transformedValue
		}
	}
	return res, errs
}

func (r *Rule) executeTransformations(value string) (string, []error) {
	var errs []error
	for _, t := range r.transformations {
		v, _, err := t.Function(value)
		if err != nil {
			errs = append(errs, err)
			continue
		}
		value = v
	}
	return value, errs
}

// NewRule returns a new initialized rule
// By default, the rule is set to phase 2
func NewRule() *Rule {
	return &Rule{
		RuleMetadata: corazarules.RuleMetadata{
			Phase_: 2,
			Tags_:  []string{},
		},
	}
}<|MERGE_RESOLUTION|>--- conflicted
+++ resolved
@@ -171,18 +171,12 @@
 	r.doEvaluate(phase, tx.(*Transaction), &collectiveMatchedValues, chainLevelZero, cache)
 }
 
-<<<<<<< HEAD
 const noID = 0
 
-func (r *Rule) doEvaluate(phase types.RulePhase, tx *Transaction, cache map[transformationKey]*transformationValue) []types.MatchData {
+func (r *Rule) doEvaluate(phase types.RulePhase, tx *Transaction, collectiveMatchedValues *[]types.MatchData, chainLevel int, cache map[transformationKey]*transformationValue) []types.MatchData {
 	tx.Capture = r.Capture
-=======
-func (r *Rule) doEvaluate(phase types.RulePhase, tx *Transaction, collectiveMatchedValues *[]types.MatchData, chainLevel int, cache map[transformationKey]*transformationValue) []types.MatchData {
-	if r.Capture {
-		tx.Capture = true
-	}
->>>>>>> 27b14f8c
-	rid := r.ID_
+
+  rid := r.ID_
 	if rid == noID {
 		rid = r.ParentID_
 	}
@@ -226,20 +220,8 @@
 	} else {
 		ecol := tx.ruleRemoveTargetByID[r.ID_]
 		for _, v := range r.variables {
-<<<<<<< HEAD
-			// TODO(anuraaga): Support skipping variables based on phase for rule chains too.
-			if multiphaseEvaluation && !r.HasChain && r.ParentID_ == noID {
-				min := minPhase(v.Variable)
-				// When multiphase evaluation is enabled, any variable is evaluated at its
-				// earliest possible phase, so we skip it if the rule refers to other phases
-				// to avoid double-evaluation.
-				if min != types.PhaseUnknown && min != phase {
-					continue
-				}
-=======
 			if multiphaseEvaluation && multiphaseSkipVariable(r, v.Variable, phase) {
 				continue
->>>>>>> 27b14f8c
 			}
 			var values []types.MatchData
 			for _, c := range ecol {
@@ -357,7 +339,7 @@
 			matchedValues = append(matchedValues, matchedChainValues...)
 			nr = nr.Chain
 		}
-<<<<<<< HEAD
+    
 		// Expansion of Msg and LogData is postponed here. It allows to run it only if the whole rule/chain
 		// matches and to rely on MATCHED_* variables updated by the chain, not just by the fist rule.
 		if !r.MultiMatch {
@@ -368,9 +350,7 @@
 				matchedValues[0].(*corazarules.MatchData).Data_ = r.LogData.Expand(tx)
 			}
 		}
-
-=======
->>>>>>> 27b14f8c
+    
 		for _, a := range r.actions {
 			if a.Function.Type() == plugintypes.ActionTypeFlow {
 				// Flow actions are evaluated also if the rule engine is set to DetectionOnly
