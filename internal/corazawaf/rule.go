--- conflicted
+++ resolved
@@ -191,15 +191,10 @@
 // Evaluate will evaluate the current rule for the indicated transaction
 // If the operator matches, actions will be evaluated, and it will return
 // the matched variables, keys and values (MatchData)
-<<<<<<< HEAD
-func (r *Rule) Evaluate(phase types.RulePhase, tx rules.TransactionState, cache map[transformationKey]*transformationValue) {
+func (r *Rule) Evaluate(phase types.RulePhase, tx plugintypes.TransactionState, cache map[transformationKey]*transformationValue) {
 	// collectiveMatchedValues lives across recursive calls of doEvaluate
 	var collectiveMatchedValues []types.MatchData
 	r.doEvaluate(phase, tx.(*Transaction), &collectiveMatchedValues, chainLevelZero, cache)
-=======
-func (r *Rule) Evaluate(phase types.RulePhase, tx plugintypes.TransactionState, cache map[transformationKey]*transformationValue) {
-	r.doEvaluate(phase, tx.(*Transaction), cache)
->>>>>>> 57b42eb8
 }
 
 func (r *Rule) doEvaluate(phase types.RulePhase, tx *Transaction, collectiveMatchedValues *[]types.MatchData, chainLevel int, cache map[transformationKey]*transformationValue) []types.MatchData {
@@ -486,23 +481,15 @@
 	// we must match the vars before running the chains
 
 	// We run non-disruptive actions even if there is no chain match
-<<<<<<< HEAD
 	// if multiphaseEvaluation is true, the non disruptive actions execution is deferred
 	// SecActions (r.operator == nil) are always executed
 	if !multiphaseEvaluation || r.operator == nil {
 		tx.matchVariable(m)
 		for _, a := range r.actions {
-			if a.Function.Type() == rules.ActionTypeNondisruptive {
+			if a.Function.Type() == plugintypes.ActionTypeNondisruptive {
 				tx.DebugLogger().Debug().Str("action", a.Name).Msg("Evaluating action")
 				a.Function.Evaluate(r, tx)
 			}
-=======
-	tx.matchVariable(m)
-	for _, a := range r.actions {
-		if a.Function.Type() == plugintypes.ActionTypeNondisruptive {
-			tx.DebugLogger().Debug().Str("action", a.Name).Msg("Evaluating action")
-			a.Function.Evaluate(r, tx)
->>>>>>> 57b42eb8
 		}
 	}
 }
