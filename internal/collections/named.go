// Copyright 2023 Juan Pablo Tosso and the OWASP Coraza contributors
// SPDX-License-Identifier: Apache-2.0

package collections

import (
	"fmt"
	"regexp"
	"strings"

	"github.com/corazawaf/coraza/v3/collection"
	"github.com/corazawaf/coraza/v3/internal/corazarules"
	"github.com/corazawaf/coraza/v3/types"
	"github.com/corazawaf/coraza/v3/types/variables"
)

// NamedCollection is a Collection that also keeps track of names.
type NamedCollection struct {
	*Map
}

var _ collection.Map = &NamedCollection{}

func NewNamedCollection(rv variables.RuleVariable) *NamedCollection {
	return &NamedCollection{
		Map: NewMap(rv),
	}
}

// Add a value to some key
func (c *NamedCollection) Add(key string, value string) {
	c.Map.Add(key, value)
}

// Set will replace the key's value with this slice
func (c *NamedCollection) Set(key string, values []string) {
	c.Map.Set(key, values)
}

// SetIndex will place the value under the index
// If the index is higher than the current size of the CollectionMap
// it will be appended
func (c *NamedCollection) SetIndex(key string, index int, value string) {
	c.Map.SetIndex(key, index, value)
}

// Remove deletes the key from the CollectionMap
func (c *NamedCollection) Remove(key string) {
	c.Map.Remove(key)
}

// Data is an internal method used for serializing to JSON
func (c *NamedCollection) Data() map[string][]string {
	result := map[string][]string{}
	for k, v := range c.data {
		result[k] = make([]string, 0, len(v))
		for _, a := range v {
			result[k] = append(result[k], a.value)
		}
	}
	return result
}

// Name returns the name for the current CollectionMap
func (c *NamedCollection) Name() string {
	return c.Map.Name()
}

func (c *NamedCollection) Reset() {
	c.Map.Reset()
}

func (c *NamedCollection) Names(rv variables.RuleVariable) collection.Collection {
	return &NamedCollectionNames{
		variable:   rv,
		collection: c,
	}
}

func (c *NamedCollection) String() string {
	return fmt.Sprint(c.Map)
}

type NamedCollectionNames struct {
	variable   variables.RuleVariable
	collection *NamedCollection
}

func (c *NamedCollectionNames) FindRegex(key *regexp.Regexp) []types.MatchData {
	panic("selection operator not supported")
}

func (c *NamedCollectionNames) FindString(key string) []types.MatchData {
	panic("selection operator not supported")
}

func (c *NamedCollectionNames) FindAll() []types.MatchData {
	var res []types.MatchData
	// Iterates over all the MatchData and adds the key element also to the Key field (The key value may be the value that is matched,
	// but it is still also the key of the pair and it is needed to print the matched var name)
	for _, k := range c.collection.Map.FindAll() {
		res = append(res, &corazarules.MatchData{
<<<<<<< HEAD
			VariableName_: c.name,
			Variable_:     c.variable,
			Key_:          k.Key(),
			Value_:        k.Key(),
=======
			Variable_: c.variable,
			Value_:    k,
>>>>>>> 3f28b04d
		})
	}
	return res
}

func (c *NamedCollectionNames) Name() string {
	return c.variable.Name()
}

func (c *NamedCollectionNames) String() string {
	res := strings.Builder{}
	res.WriteString(c.variable.Name())
	res.WriteString(": ")
	for i, k := range c.collection.Map.FindAll() {
		if i > 0 {
			res.WriteString(",")
		}
		res.WriteString(k.Key())
	}
	return res.String()
}<|MERGE_RESOLUTION|>--- conflicted
+++ resolved
@@ -100,15 +100,9 @@
 	// but it is still also the key of the pair and it is needed to print the matched var name)
 	for _, k := range c.collection.Map.FindAll() {
 		res = append(res, &corazarules.MatchData{
-<<<<<<< HEAD
-			VariableName_: c.name,
 			Variable_:     c.variable,
 			Key_:          k.Key(),
 			Value_:        k.Key(),
-=======
-			Variable_: c.variable,
-			Value_:    k,
->>>>>>> 3f28b04d
 		})
 	}
 	return res
