--- conflicted
+++ resolved
@@ -63,11 +63,7 @@
 ```
 git clone https://github.com/jptosso/coraza-waf
 cd coraza-waf/
-<<<<<<< HEAD
 go test ./... -v
-=======
-go test ./...
->>>>>>> 37f3952b
 ```
 
 Test against OWASP CRS
