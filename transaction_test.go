// Copyright 2021 Juan Pablo Tosso
//
// Licensed under the Apache License, Version 2.0 (the "License");
// you may not use this file except in compliance with the License.
// You may obtain a copy of the License at
//
//      http://www.apache.org/licenses/LICENSE-2.0
//
// Unless required by applicable law or agreed to in writing, software
// distributed under the License is distributed on an "AS IS" BASIS,
// WITHOUT WARRANTIES OR CONDITIONS OF ANY KIND, either express or implied.
// See the License for the specific language governing permissions and
// limitations under the License.

package coraza

import (
	"fmt"
	"net/http"
	"strings"
	"testing"
)

var wafi = NewWaf()

func TestGetCollections(t *testing.T) {
	//this test is just dumb
	tx := wafi.NewTransaction()
	tx.GetCollections()
}

func TestTxSetters(t *testing.T) {
	tx := makeTransaction()
	exp := map[string]string{
		"%{request_headers.x-test-header}": "test456",
		"%{request_method}":                "POST",
		"%{ARGS_GET.id}":                   "123",
		"%{request_cookies.test}":          "123",
		"%{args_post.testfield}":           "456",
		"%{args.testfield}":                "456",
		"%{request_line}":                  "POST /testurl.php?id=123&b=456 HTTP/1.1",
		"%{query_string}":                  "id=123&b=456",
		"%{request_filename}":              "/testurl.php",
		"%{request_protocol}":              "HTTP/1.1",
		"%{request_uri}":                   "/testurl.php?id=123&b=456",
		"%{request_uri_raw}":               "/testurl.php?id=123&b=456",
	}

	validateMacroExpansion(exp, tx, t)
}

func TestTxMultipart(t *testing.T) {
	tx := wafi.NewTransaction()
	body := []string{
		"-----------------------------9051914041544843365972754266",
		"Content-Disposition: form-data; name=\"text\"",
		"",
		"test-value",
		"-----------------------------9051914041544843365972754266",
		"Content-Disposition: form-data; name=\"file1\"; filename=\"a.html\"",
		"Content-Type: text/html",
		"",
		"<!DOCTYPE html><title>Content of a.html.</title>",
		"",
		"-----------------------------9051914041544843365972754266--",
	}
	data := strings.Join(body, "\r\n")
	headers := []string{
		"POST / HTTP/1.1",
		"Host: localhost:8000",
		"User-Agent: Mozilla/5.0 (X11; Ubuntu; Linux i686; rv:29.0) Gecko/20100101 Firefox/29.0",
		"Accept: text/html,application/xhtml+xml,application/xml;q=0.9,*/*;q=0.8",
		"Accept-Language: en-US,en;q=0.5",
		"Accept-Encoding: gzip, deflate",
		"Connection: keep-alive",
		"Content-Type: multipart/form-data; boundary=---------------------------9051914041544843365972754266",
		fmt.Sprintf("Content-Length: %d", len(data)),
	}
	data = strings.Join(headers, "\r\n") + "\r\n\r\n" + data + "\r\n"
	tx.RequestBodyAccess = true
	tx.RequestBodyLimit = 9999999
	_, err := tx.ParseRequestReader(strings.NewReader(data))
	if err != nil {
		t.Error("Failed to parse multipart request: " + err.Error())
	}
	exp := map[string]string{
		"%{args_post.text}":      "test-value",
		"%{files_combined_size}": "50",
		"%{files}":               "a.html",
		"%{files_names}":         "file1",
	}

	validateMacroExpansion(exp, tx, t)
}

func TestTxResponse(t *testing.T) {
	/*
		tx := wafi.NewTransaction()
		ht := []string{
			"HTTP/1.1 200 OK",
			"Content-Type: text/html",
			"Last-Modified: Mon, 14 Sep 2020 21:10:42 GMT",
			"Accept-Ranges: bytes",
			"ETag: \"0b5f480db8ad61:0\"",
			"Vary: Accept-Encoding",
			"Server: Microsoft-IIS/8.5",
			"Content-Security-Policy: default-src: https:; frame-ancestors 'self' X-Frame-Options: SAMEORIGIN",
			"Strict-Transport-Security: max-age=31536000; includeSubDomains; preload",
			"Date: Wed, 16 Sep 2020 14:14:09 GMT",
			"Connection: close",
			"Content-Length: 10",
			"",
			"testcontent",
		}
		data := strings.Join(ht, "\r\n")
		tx.ParseResponseString(nil, data)

		exp := map[string]string{
			"%{response_headers.content-length}": "10",
			"%{response_headers.server}":         "Microsoft-IIS/8.5",
		}

		validateMacroExpansion(exp, tx, t)
	*/
}

func TestTxSetters2(t *testing.T) {
	//TODO must be rebuilt
}

func TestTxGetField(t *testing.T) {
	//GetField
}

func TestTxMatch(t *testing.T) {
	waf := NewWaf()
	r := NewRule()
	mr := []MatchData{
		{
			"test",
			"test",
			"test",
		},
	}
	tx := waf.NewTransaction()
	tx.MatchRule(*r, []string{"msg"}, mr)
	if len(tx.MatchedRules) == 0 {
		t.Error("Failed to match value")
	}
}

func TestRequestBody(t *testing.T) {
	urlencoded := "some=result&second=data"
	//xml := "<test><content>test</content></test>"
	tx := wafi.NewTransaction()
	tx.AddRequestHeader("content-type", "application/x-www-form-urlencoded")
	if _, err := tx.RequestBodyBuffer.Write([]byte(urlencoded)); err != nil {
		t.Error("Failed to write body buffer")
	}
	tx.ProcessRequestHeaders()
	if _, err := tx.ProcessRequestBody(); err != nil {
		t.Error("Failed to process request body")
	}
	val := tx.GetCollection(VARIABLE_ARGS_POST).Get("some")
	if len(val) != 1 || val[0] != "result" {
		t.Error("Failed to set url encoded post data")
	}
}

func TestFullRequest(t *testing.T) {
	tx := makeTransaction()
	tx.SetFullRequest()
	data := tx.GetCollection(VARIABLE_FULL_REQUEST).GetFirstString("")
	if len(data) == 0 {
		t.Error("invalid FULL_REQUEST length")
	}
}

func TestResponseHeader(t *testing.T) {
	tx := makeTransaction()
	tx.AddResponseHeader("content-type", "test")
	if tx.GetCollection(VARIABLE_RESPONSE_CONTENT_TYPE).GetFirstString("") != "test" {
		t.Error("invalid RESPONSE_CONTENT_TYPE after response headers")
	}
}

func TestAuditLog(t *testing.T) {
	tx := makeTransaction()
	tx.AuditLogParts = []rune("ABCDEFGHIJK")
	al := tx.AuditLog()
	if al.Transaction.Id != tx.Id {
		t.Error("invalid auditlog id")
	}
	//TODO more checks
}

func TestResponseBody(t *testing.T) {
	tx := makeTransaction()
	tx.ResponseBodyAccess = true
	tx.RuleEngine = RULE_ENGINE_ON
	tx.AddResponseHeader("content-type", "text/plain")
	if _, err := tx.ResponseBodyBuffer.Write([]byte("test123")); err != nil {
		t.Error("Failed to write response body buffer")
	}
	if _, err := tx.ProcessResponseBody(); err != nil {
		t.Error("Failed to process response body")
	}
	if tx.GetCollection(VARIABLE_RESPONSE_BODY).GetFirstString("") != "test123" {
		t.Error("failed to set response body")
	}
}

func TestAuditLogFields(t *testing.T) {
	tx := makeTransaction()
	tx.AuditLogParts = []rune("ABCDEFGHIJK")
	tx.AddRequestHeader("test", "test")
	tx.AddResponseHeader("test", "test")
	rule := NewRule()
	rule.Id = 131
	tx.MatchRule(*rule, []string{"some msg"}, []MatchData{{"UNIQUE_ID", "", tx.Id}})
	if len(tx.MatchedRules) == 0 || tx.MatchedRules[0].Rule.Id != rule.Id {
		t.Error("failed to match rule for audit")
	}
	al := tx.AuditLog()
	if len(al.Messages) == 0 || al.Messages[0].Data.Id != rule.Id {
		t.Error("failed to add rules to audit logs")
	}
	if al.Transaction.Request.Headers == nil || al.Transaction.Request.Headers["test"][0] != "test" {
		t.Error("failed to add request header to audit log")
	}
	if al.Transaction.Response.Headers == nil || al.Transaction.Response.Headers["test"][0] != "test" {
		t.Error("failed to add Response header to audit log")
	}
}

type testel struct {
	Output string
}

func (te *testel) Emergency(msg string) {
	te.Output = msg
}
func (te *testel) Alert(msg string) {
	te.Output = msg
}
func (te *testel) Critical(msg string) {
	te.Output = msg
}
func (te *testel) Error(msg string) {
	te.Output = msg
}
func (te *testel) Warning(msg string) {
	te.Output = msg
}
func (te *testel) Notice(msg string) {
	te.Output = msg
}
func (te *testel) Info(msg string) {
	te.Output = msg
}
func (te *testel) Debug(msg string) {
	te.Output = msg
}

var _ EventLogger = &testel{}

func TestErrorLog(t *testing.T) {
	tx := makeTransaction()
	el := &testel{}
	tx.Waf.ErrorLogger = el
	rule := NewRule()
	rule.Id = 15
	rule.Msg = "test"
	rule.Log = true
	tx.MatchRule(*rule, []string{"messages"}, []MatchData{{
		Collection: "test",
	}})
	if !strings.Contains(el.Output, `[id "15"]`) {
		t.Error("failed to create error log with severity")
	}
}

<<<<<<< HEAD
func TestRequestStruct(t *testing.T) {
	req, _ := http.NewRequest("POST", "https://www.coraza.io/test", strings.NewReader("test=456"))
	waf := NewWaf()
	tx := waf.NewTransaction()
	tx.ProcessRequest(req)
	if tx.GetCollection(VARIABLE_REQUEST_METHOD).GetFirstString("") != "POST" {
		t.Error("failed to set request from request object")
	}
}

=======
>>>>>>> 3b5a9b95
func BenchmarkTransactionCreation(b *testing.B) {
	waf := NewWaf()
	for i := 0; i < b.N; i++ {
		waf.NewTransaction()
	}
}

func makeTransaction() *Transaction {
	tx := wafi.NewTransaction()
	ht := []string{
		"POST /testurl.php?id=123&b=456 HTTP/1.1",
		"Host: www.test.com:80",
		"Cookie: test=123",
		"Content-Type: application/x-www-form-urlencoded",
		"X-Test-Header: test456",
		"Content-Length: 13",
		"",
		"testfield=456",
	}
	data := strings.Join(ht, "\r\n")
	_, _ = tx.ParseRequestReader(strings.NewReader(data))
	return tx
}

func validateMacroExpansion(tests map[string]string, tx *Transaction, t *testing.T) {
	for k, v := range tests {
		res := tx.MacroExpansion(k)
		if res != v {
			t.Error("Failed set transaction for " + k + ", expected " + v + ", got " + res)
		}
	}
}<|MERGE_RESOLUTION|>--- conflicted
+++ resolved
@@ -280,7 +280,6 @@
 	}
 }
 
-<<<<<<< HEAD
 func TestRequestStruct(t *testing.T) {
 	req, _ := http.NewRequest("POST", "https://www.coraza.io/test", strings.NewReader("test=456"))
 	waf := NewWaf()
@@ -291,8 +290,6 @@
 	}
 }
 
-=======
->>>>>>> 3b5a9b95
 func BenchmarkTransactionCreation(b *testing.B) {
 	waf := NewWaf()
 	for i := 0; i < b.N; i++ {
