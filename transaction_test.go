--- conflicted
+++ resolved
@@ -593,7 +593,6 @@
 
 func makeTransaction(t testing.TB) *Transaction {
 	t.Helper()
-<<<<<<< HEAD
 	tx := wafi.NewTransaction(context.Background())
 	tx.RequestBodyAccess = true
 	ht := []string{
@@ -618,8 +617,6 @@
 	if t != nil {
 		t.Helper()
 	}
-=======
->>>>>>> e2b008dd
 	tx := wafi.NewTransaction(context.Background())
 	tx.RequestBodyAccess = true
 	ht := []string{
