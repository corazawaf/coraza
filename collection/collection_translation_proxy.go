// Copyright 2022 Juan Pablo Tosso and the OWASP Coraza contributors
// SPDX-License-Identifier: Apache-2.0

package collection

import (
	"regexp"

	"github.com/corazawaf/coraza/v3/internal/corazarules"
	"github.com/corazawaf/coraza/v3/types"
	"github.com/corazawaf/coraza/v3/types/variables"
)

// TranslationProxy are used to store VARIABLE data
// for transactions, this data structured is designed
// to store slices of data for keys
// Important: CollectionTranslationProxys ARE NOT concurrent safe
type TranslationProxy struct {
	data     []*Map
	name     string
	variable variables.RuleVariable
}

// FindRegex returns a slice of MatchData for the regex
func (c *TranslationProxy) FindRegex(key *regexp.Regexp) []types.MatchData {
	var res []types.MatchData
	for _, c := range c.data {
<<<<<<< HEAD
		keys = append(keys, c.keysRx(key)...)
	}
	for _, k := range keys {
		res = append(res, &corazarules.MatchData{
			VariableName_: c.name,
			Variable_:     c.variable,
			Value_:        k,
		})
=======
		for _, k := range c.keysRx(key) {
			res = append(res, types.MatchData{
				VariableName: c.name,
				Variable:     c.variable,
				Value:        k,
			})
		}
>>>>>>> 635fad46
	}
	return res
}

// FindString returns a slice of MatchData for the string
func (c *TranslationProxy) FindString(key string) []types.MatchData {
	for _, c := range c.data {
		if len(c.Get(key)) > 0 {
			return []types.MatchData{
				&corazarules.MatchData{
					VariableName_: c.name,
					Variable_:     c.variable,
					Value_:        key,
				},
			}
		}
	}
	return nil
}

// FindAll returns all keys from Proxy Collections
func (c *TranslationProxy) FindAll() []types.MatchData {
	var res []types.MatchData
<<<<<<< HEAD
	for _, k := range keys {
		res = append(res, &corazarules.MatchData{
			VariableName_: c.name,
			Variable_:     c.variable,
			Value_:        k,
		})
=======
	for _, c := range c.data {
		for _, k := range c.keys() {
			res = append(res, types.MatchData{
				VariableName: c.name,
				Variable:     c.variable,
				Value:        k,
			})
		}
>>>>>>> 635fad46
	}
	return res
}

// Data returns the keys of all Proxy collections
func (c *TranslationProxy) Data() []string {
	var res []string
	for _, c := range c.data {
		res = append(res, c.keys()...)
	}
	return res
}

// Name returns the name for the current CollectionTranslationProxy
func (c *TranslationProxy) Name() string {
	return c.name
}

// Reset the current CollectionTranslationProxy
func (c *TranslationProxy) Reset() {
	// do nothing
}

// Get the value for the index
func (c *TranslationProxy) Get(index int) string {
	if index < len(c.data) {
		if v := c.data[index].Get(""); len(v) > 0 {
			return v[0]
		}
	}
	return ""
}

var _ Collection = &TranslationProxy{}

// NewTranslationProxy creates a translation proxy
// Translation proxies are used to merge variable keys from multiple collections
func NewTranslationProxy(variable variables.RuleVariable, data ...*Map) *TranslationProxy {
	return &TranslationProxy{
		name:     variable.Name(),
		variable: variable,
		data:     data,
	}
}<|MERGE_RESOLUTION|>--- conflicted
+++ resolved
@@ -25,24 +25,13 @@
 func (c *TranslationProxy) FindRegex(key *regexp.Regexp) []types.MatchData {
 	var res []types.MatchData
 	for _, c := range c.data {
-<<<<<<< HEAD
-		keys = append(keys, c.keysRx(key)...)
-	}
-	for _, k := range keys {
-		res = append(res, &corazarules.MatchData{
-			VariableName_: c.name,
-			Variable_:     c.variable,
-			Value_:        k,
-		})
-=======
 		for _, k := range c.keysRx(key) {
-			res = append(res, types.MatchData{
-				VariableName: c.name,
-				Variable:     c.variable,
-				Value:        k,
+			res = append(res, &corazarules.MatchData{
+				VariableName_: c.name,
+				Variable_:     c.variable,
+				Value_:        k,
 			})
 		}
->>>>>>> 635fad46
 	}
 	return res
 }
@@ -66,23 +55,14 @@
 // FindAll returns all keys from Proxy Collections
 func (c *TranslationProxy) FindAll() []types.MatchData {
 	var res []types.MatchData
-<<<<<<< HEAD
-	for _, k := range keys {
-		res = append(res, &corazarules.MatchData{
-			VariableName_: c.name,
-			Variable_:     c.variable,
-			Value_:        k,
-		})
-=======
 	for _, c := range c.data {
 		for _, k := range c.keys() {
-			res = append(res, types.MatchData{
-				VariableName: c.name,
-				Variable:     c.variable,
-				Value:        k,
+			res = append(res, &corazarules.MatchData{
+				VariableName_: c.name,
+				Variable_:     c.variable,
+				Value_:        k,
 			})
 		}
->>>>>>> 635fad46
 	}
 	return res
 }
