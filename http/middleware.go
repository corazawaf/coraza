--- conflicted
+++ resolved
@@ -1,11 +1,7 @@
 // Copyright 2022 Juan Pablo Tosso and the OWASP Coraza contributors
 // SPDX-License-Identifier: Apache-2.0
 
-<<<<<<< HEAD
-// Channels and goroutines are not going to work with tinygo
-=======
 // tinygo does not support net.http so this package is not needed for it
->>>>>>> c186df31
 //go:build !tinygo
 // +build !tinygo
 
@@ -45,18 +41,9 @@
 		}
 
 		// We continue with the other middlewares by catching the response
-<<<<<<< HEAD
-		h.ServeHTTP(ri.wrap(), r)
-		it := tx.ProcessResponseHeaders(ri.respStatus, ri.proto)
-		if it != nil {
-			processInterruption(w, it)
-			return
-		}
-=======
 		h.ServeHTTP(wrap(w, tx), r)
->>>>>>> c186df31
 
-		if it, err := tx.ProcessResponseBody(); err != nil {
+    if it, err := tx.ProcessResponseBody(); err != nil {
 			l("failed to process response body: %v", err)
 			return
 		} else if it != nil {
