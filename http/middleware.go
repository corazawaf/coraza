--- conflicted
+++ resolved
@@ -73,14 +73,9 @@
 				return nil, fmt.Errorf("failed to get the request body: %s", err.Error())
 			}
 
-<<<<<<< HEAD
-			// TODO: add multiReader
-			// Add any remaining bytes beyond the coraza limit to its buffer
+      // Add any remaining bytes beyond the coraza limit to its buffer
 			// It means that the body has been partially processed and did not trigger an interruption
-
-=======
 			body := io.MultiReader(rbr, req.Body)
->>>>>>> 8b909c7f
 			// req.Body is transparently reinizialied with a new io.ReadCloser.
 			// The http handler will be able to read it.
 			// Prior to Go 1.19 NopCloser does not implement WriterTo if the reader implements it.
