// Copyright 2022 Juan Pablo Tosso and the OWASP Coraza contributors
// SPDX-License-Identifier: Apache-2.0

<<<<<<< HEAD
// Channels and goroutines are not going to work with tinygo
=======
// tinygo does not support net.http so this package is not needed for it
>>>>>>> c186df31
//go:build !tinygo
// +build !tinygo

package http

import (
	"io"
	"net/http"

	"github.com/corazawaf/coraza/v3/types"
)

// rwInterceptor intercepts the ResponseWriter, so it can track response size
// and returned status code.
type rwInterceptor struct {
	w           http.ResponseWriter
	tx          types.Transaction
	headersSent bool
	proto       string
<<<<<<< HEAD
	respStatus  int
=======
>>>>>>> c186df31
}

func (i *rwInterceptor) WriteHeader(statusCode int) {
	if i.headersSent {
		return
	}

	for k, vv := range i.w.Header() {
		for _, v := range vv {
			i.tx.AddResponseHeader(k, v)
		}
	}

	i.headersSent = true
	if it := i.tx.ProcessResponseHeaders(statusCode, i.proto); it != nil {
		processInterruption(i.w, it)
		return
	}
	i.respStatus = statusCode
	i.w.WriteHeader(statusCode)
}

func (i *rwInterceptor) Write(b []byte) (int, error) {
	return i.tx.ResponseBodyWriter().Write(b)
}

func (i *rwInterceptor) Header() http.Header {
	return i.w.Header()
}

// wrap wraps the interceptor into a response writer that also preserves
// the http interfaces implemented by the original response writer to avoid
// the observer effect.
// Heavily inspired in https://github.com/openzipkin/zipkin-go/blob/master/middleware/http/server.go#L218
func wrap(w http.ResponseWriter, tx types.Transaction) http.ResponseWriter { // nolint:gocyclo
	i := &rwInterceptor{w: w, tx: tx}

	var (
		hijacker, isHijacker = i.w.(http.Hijacker)
		pusher, isPusher     = i.w.(http.Pusher)
		flusher, isFlusher   = i.w.(http.Flusher)
		reader, isReader     = i.w.(io.ReaderFrom)
	)

<<<<<<< HEAD
	r.proto = "HTTP/1.1"
	if i2 {
		r.proto = "HTTP/2.0"
=======
	i.proto = "HTTP/1.1"
	if isPusher {
		// http.Pusher is only supported in HTTP/2 according to its documentation.
		i.proto = "HTTP/2.0"
>>>>>>> c186df31
	}

	switch {
	case !isHijacker && !isPusher && !isFlusher && !isReader:
		return struct {
			http.ResponseWriter
		}{i}
	case !isHijacker && !isPusher && !isFlusher && isReader:
		return struct {
			http.ResponseWriter
			io.ReaderFrom
		}{i, reader}
	case !isHijacker && !isPusher && isFlusher && !isReader:
		return struct {
			http.ResponseWriter
			http.Flusher
		}{i, flusher}
	case !isHijacker && !isPusher && isFlusher && isReader:
		return struct {
			http.ResponseWriter
			http.Flusher
			io.ReaderFrom
		}{i, flusher, reader}
	case !isHijacker && isPusher && !isFlusher && !isReader:
		return struct {
			http.ResponseWriter
			http.Pusher
		}{i, pusher}
	case !isHijacker && isPusher && !isFlusher && isReader:
		return struct {
			http.ResponseWriter
			http.Pusher
			io.ReaderFrom
		}{i, pusher, reader}
	case !isHijacker && isPusher && isFlusher && !isReader:
		return struct {
			http.ResponseWriter
			http.Pusher
			http.Flusher
		}{i, pusher, flusher}
	case !isHijacker && isPusher && isFlusher && isReader:
		return struct {
			http.ResponseWriter
			http.Pusher
			http.Flusher
			io.ReaderFrom
		}{i, pusher, flusher, reader}
	case isHijacker && !isPusher && !isFlusher && !isReader:
		return struct {
			http.ResponseWriter
			http.Hijacker
		}{i, hijacker}
	case isHijacker && !isPusher && !isFlusher && isReader:
		return struct {
			http.ResponseWriter
			http.Hijacker
			io.ReaderFrom
		}{i, hijacker, reader}
	case isHijacker && !isPusher && isFlusher && !isReader:
		return struct {
			http.ResponseWriter
			http.Hijacker
			http.Flusher
		}{i, hijacker, flusher}
	case isHijacker && !isPusher && isFlusher && isReader:
		return struct {
			http.ResponseWriter
			http.Hijacker
			http.Flusher
			io.ReaderFrom
		}{i, hijacker, flusher, reader}
	case isHijacker && isPusher && !isFlusher && !isReader:
		return struct {
			http.ResponseWriter
			http.Hijacker
			http.Pusher
		}{i, hijacker, pusher}
	case isHijacker && isPusher && !isFlusher && isReader:
		return struct {
			http.ResponseWriter
			http.Hijacker
			http.Pusher
			io.ReaderFrom
		}{i, hijacker, pusher, reader}
	case isHijacker && isPusher && isFlusher && !isReader:
		return struct {
			http.ResponseWriter
			http.Hijacker
			http.Pusher
			http.Flusher
		}{i, hijacker, pusher, flusher}
	case isHijacker && isPusher && isFlusher && isReader:
		return struct {
			http.ResponseWriter
			http.Hijacker
			http.Pusher
			http.Flusher
			io.ReaderFrom
		}{i, hijacker, pusher, flusher, reader}
	default:
		return struct {
			http.ResponseWriter
		}{i}
	}
}<|MERGE_RESOLUTION|>--- conflicted
+++ resolved
@@ -1,11 +1,7 @@
 // Copyright 2022 Juan Pablo Tosso and the OWASP Coraza contributors
 // SPDX-License-Identifier: Apache-2.0
 
-<<<<<<< HEAD
-// Channels and goroutines are not going to work with tinygo
-=======
 // tinygo does not support net.http so this package is not needed for it
->>>>>>> c186df31
 //go:build !tinygo
 // +build !tinygo
 
@@ -25,10 +21,7 @@
 	tx          types.Transaction
 	headersSent bool
 	proto       string
-<<<<<<< HEAD
 	respStatus  int
-=======
->>>>>>> c186df31
 }
 
 func (i *rwInterceptor) WriteHeader(statusCode int) {
@@ -73,16 +66,10 @@
 		reader, isReader     = i.w.(io.ReaderFrom)
 	)
 
-<<<<<<< HEAD
-	r.proto = "HTTP/1.1"
-	if i2 {
-		r.proto = "HTTP/2.0"
-=======
 	i.proto = "HTTP/1.1"
 	if isPusher {
 		// http.Pusher is only supported in HTTP/2 according to its documentation.
 		i.proto = "HTTP/2.0"
->>>>>>> c186df31
 	}
 
 	switch {
