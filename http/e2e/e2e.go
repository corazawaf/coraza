// Copyright 2023 Juan Pablo Tosso and the OWASP Coraza contributors
// SPDX-License-Identifier: Apache-2.0

//go:build !tinygo

package e2e

import (
	"fmt"
	"io"
	"net/http"
	"strconv"
	"strings"
	"time"
)

const (
	configCheckStatusCode = 424
	healthCheckTimeout    = 15 // Seconds

	// Directives to be used for e2e testing
	Directives = `
SecRuleEngine On
SecRequestBodyAccess On
SecResponseBodyAccess On
SecResponseBodyMimeType application/json
# Custom rule for Coraza config check (ensuring that these configs are used)
SecRule &REQUEST_HEADERS:coraza-e2e "@eq 0" "id:100,phase:1,deny,status:424,log,msg:'Coraza E2E - Missing header'"
# Custom rules for e2e testing
SecRule REQUEST_URI "@streq /admin" "id:101,phase:1,t:lowercase,log,deny"
SecRule REQUEST_BODY "@rx maliciouspayload" "id:102,phase:2,t:lowercase,log,deny"
SecRule RESPONSE_HEADERS:pass "@rx leak" "id:103,phase:3,t:lowercase,log,deny"
SecRule RESPONSE_BODY "@contains responsebodycode" "id:104,phase:4,t:lowercase,log,deny"
# Custom rules mimicking the following CRS rules: 941100, 942100, 913100
SecRule ARGS_NAMES|ARGS "@detectXSS" "id:9411,phase:2,t:none,t:utf8toUnicode,t:urlDecodeUni,t:htmlEntityDecode,t:jsDecode,t:cssDecode,t:removeNulls,log,deny"
SecRule ARGS_NAMES|ARGS "@detectSQLi" "id:9421,phase:2,t:none,t:utf8toUnicode,t:urlDecodeUni,t:removeNulls,multiMatch,log,deny"
SecRule REQUEST_HEADERS:User-Agent "@pm grabber masscan" "id:9131,phase:1,t:none,log,deny"
`
)

// Config holds the configuration for running the end-to-end tests.
type Config struct {
	// NulledBody indicates whether interruptions at response body phase are allowed to return 200 (Instead of 403), but with a body full of null bytes.
	NulledBody bool
	// ProxiedEntrypoint is the proxy endpoint used to perform requests.
	ProxiedEntrypoint string
	// HttpbinEntrypoint is the upstream httpbin endpoint, used for health checking reasons.
	HttpbinEntrypoint string
}

type HealthCheck struct {
	name         string
	url          string
	expectedCode int
}

// TestCase represents a single E2E test specification
type TestCase struct {
	name               string
	requestURL         string
	requestHeaders     map[string]string
	requestBody        string
	requestMethod      string
	expectedStatusCode statusCodeExpectation
	expectedBody       bodyExpectation
}

// statusCodeExpectation is a function that checks the status code of a response
// Some connectors (such as coraza-proxy-wasm) might not be able to change anymore the status code at phase:4,
// therefore, if nulledBody parameter is true, we expect a 200, but with a nulled body
type statusCodeExpectation func(int) error

func expectStatusCode(expectedCode int) statusCodeExpectation {
	return func(code int) error {
		if code != expectedCode {
			return fmt.Errorf("expected status code %d, got %d", expectedCode, code)
		}

		return nil
	}
}

func expectNulledBodyStatusCode(nulledBody bool, expectedEmptyBodyCode, expectedNulledBodyCode int) statusCodeExpectation {
	return func(code int) error {
		if nulledBody {
			if code != expectedNulledBodyCode {
				return fmt.Errorf("expected status code %d, got %d", expectedNulledBodyCode, code)
			}

			return nil
		}

		if code != expectedEmptyBodyCode {
			return fmt.Errorf("expected status code %d, got %d", expectedEmptyBodyCode, code)
		}

		return nil
	}
}

// bodyExpectation sets a function to check the body expectations.
// Some connectors (such as coraza-proxy-wasm) might not be able to change anymore the status code at phase:4,
// therefore, if nulledBody parameter is true, we expect a 200, but with a nulled body
type bodyExpectation func(int, []byte) error

func expectEmptyOrNulledBody(nulledBody bool) bodyExpectation {
	return func(contentLength int, body []byte) error {
		if nulledBody {
			if contentLength == 0 {
				return fmt.Errorf("expected nulled body, got content-length 0")
			}

			if len(body) == 0 {
				return fmt.Errorf("expected nulled body, got empty body")
			}

			for _, b := range body {
				if b != 0 {
					return fmt.Errorf("expected nulled body, got %q", string(body))
				}
			}

			return nil
		}

		if contentLength != 0 {
			return fmt.Errorf("expected empty body, got content-length %d", contentLength)
		}

		if len(body) != 0 {
			return fmt.Errorf("expected empty body, got %q", string(body))
		}

		return nil
	}
}

func expectEmptyBody() bodyExpectation {
	return func(contentLength int, body []byte) error {
		if contentLength != 0 {
			return fmt.Errorf("expected empty body, got content-length %d", contentLength)
		}

		if len(body) != 0 {
			return fmt.Errorf("expected empty body, got %q", string(body))
		}

		return nil
	}
}

<<<<<<< HEAD
// Run executes the end-to-end tests with the given configuration.
// It performs health checks on the proxy and httpbin endpoints,
// and then runs a series of tests to validate the behavior of the Coraza WAF.
=======
// runHealthChecks executes all health checks and returns at first failure
func runHealthChecks(healthChecks []HealthCheck) error {
	// Check health endpoint
	client := http.DefaultClient
	for currentCheckIndex, healthCheck := range healthChecks {
		fmt.Printf("[%d/%d] Running health check: %s\n", currentCheckIndex+1, len(healthChecks), healthCheck.name)
		timeout := healthCheckTimeout

		ticker := time.NewTicker(time.Second)
		defer ticker.Stop()

		req, _ := http.NewRequest(http.MethodGet, healthCheck.url, nil)
		for range ticker.C {
			if healthCheck.expectedCode != configCheckStatusCode {
				//  The default e2e header is not added if we are checking that the expected config is loaded
				req.Header.Add("coraza-e2e", "ok")
			}
			resp, err := client.Do(req)
			fmt.Printf("[Wait] Waiting for %s. Timeout: %ds\n", healthCheck.url, timeout)
			if err == nil {
				_, err = io.Copy(io.Discard, resp.Body)
				if err != nil {
					return err
				}
				resp.Body.Close()

				if resp.StatusCode == healthCheck.expectedCode {
					fmt.Printf("[Ok] Check successful, got status code %d\n", resp.StatusCode)
					break
				}

				if healthCheck.expectedCode == configCheckStatusCode {
					return fmt.Errorf("configs check failed, got status code %d, expected %d. Please check configs used", resp.StatusCode, healthCheck.expectedCode)
				}

				fmt.Printf("[Wait] Unexpected status code %d\n", resp.StatusCode)
			}
			timeout--
			if timeout == 0 {
				if err != nil {
					return fmt.Errorf("timeout waiting for response from %s, make sure the server is running. Last request error: %w", healthCheck.url, err)
				}

				return fmt.Errorf("timeout waiting for response from %s, unexpected status code", healthCheck.url)
			}
		}
	}
	return nil
}

// runTests executes all provided tests and validates expectations
func runTests(tests []TestCase) error {
	// Iterate over tests
	for currentTestIndex, test := range tests {
		fmt.Printf("[%d/%d] Running test: %s\n", currentTestIndex+1, len(tests), test.name)
		var requestBody io.Reader
		if test.requestBody != "" {
			requestBody = strings.NewReader(test.requestBody)
		}

		req, err := http.NewRequest(test.requestMethod, test.requestURL, requestBody)
		if err != nil {
			return fmt.Errorf("could not make http request: %v", err)
		}
		for k, v := range test.requestHeaders {
			req.Header.Add(k, v)
		}
		req.Header.Add("coraza-e2e", "ok")

		resp, err := http.DefaultClient.Do(req)
		if err != nil {
			return fmt.Errorf("could not do http request: %v", err)
		}

		// Check status code first so stream checks can still read the body
		if test.expectedStatusCode != nil {
			if err := test.expectedStatusCode(resp.StatusCode); err != nil {
				_ = resp.Body.Close()
				return err
			}

			fmt.Printf("[Ok] Got expected status code %d\n", resp.StatusCode)
		}

		// Default path: read the entire body and validate with expectedBody if provided
		respBody, errReadRespBody := io.ReadAll(resp.Body)
		resp.Body.Close()

		if test.expectedBody != nil {
			// Some servers might abort the request before sending the body (E.g. triggering a phase 3 rule with deny action)
			// Therefore, we check if we properly read the body only if we expect a body to be received.
			if errReadRespBody != nil {
				return fmt.Errorf("could not read response body: %v", err)
			}
			code, err := strconv.Atoi(resp.Header.Get("Content-Length"))
			if err != nil {
				return fmt.Errorf("could not convert content-length header to int: %v", err)
			}

			if err := test.expectedBody(code, respBody); err != nil {
				return err
			}

			fmt.Print("[Ok] Got expected response body\n")
		}
	}
	return nil
}

>>>>>>> a62bd1bb
func Run(cfg Config) error {
	healthURL := setHTTPSchemeIfMissing(cfg.HttpbinEntrypoint) + "/status/200"
	baseProxyURL := setHTTPSchemeIfMissing(cfg.ProxiedEntrypoint)
	echoProxiedURL := setHTTPSchemeIfMissing(baseProxyURL) + "/anything"

	healthChecks := []HealthCheck{
		{
			name:         "Health check",
			url:          healthURL,
			expectedCode: 200,
		},
		{
			name:         "Proxy check",
			url:          baseProxyURL,
			expectedCode: 200,
		},
		{
			name:         "Header check",
			url:          baseProxyURL,
			expectedCode: configCheckStatusCode,
		},
	}

	tests := []TestCase{
		{
			name:               "Legit request",
			requestURL:         baseProxyURL + "?arg=arg_1",
			requestMethod:      "GET",
			expectedStatusCode: expectStatusCode(200),
		},
		{
			name:               "Denied request by URL",
			requestURL:         baseProxyURL + "/admin",
			requestMethod:      "GET",
			expectedStatusCode: expectStatusCode(403),
			expectedBody:       expectEmptyBody(),
		},
		{
			name:          "Legit request with legit body",
			requestURL:    echoProxiedURL,
			requestMethod: "POST",
			// When sending a POST request, the "application/x-www-form-urlencoded" content-type header is needed
			// being the only content-type for which by default Coraza enforces the request body processing.
			// See https://github.com/corazawaf/coraza/issues/438
			requestHeaders:     map[string]string{"Content-Type": "application/x-www-form-urlencoded"},
			requestBody:        "This is a legit payload",
			expectedStatusCode: expectStatusCode(200),
		},
		{
			name:               "Denied request with a malicious request body",
			requestURL:         echoProxiedURL,
			requestMethod:      "POST",
			requestHeaders:     map[string]string{"Content-Type": "application/x-www-form-urlencoded"},
			requestBody:        "maliciouspayload",
			expectedStatusCode: expectStatusCode(403),
		},
		{
			name:               "Denied request with a malicious response header",
			requestURL:         baseProxyURL + "/response-headers?pass=leak",
			requestMethod:      "GET",
			expectedStatusCode: expectStatusCode(403),
		},
		{
			name:               "Denied request with a malicious response body",
			requestURL:         echoProxiedURL,
			requestMethod:      "POST",
			requestHeaders:     map[string]string{"Content-Type": "application/x-www-form-urlencoded"},
			requestBody:        "responsebodycode",
			expectedBody:       expectEmptyOrNulledBody(cfg.NulledBody),
			expectedStatusCode: expectNulledBodyStatusCode(cfg.NulledBody, 403, 200),
		},
		{
			name:               "Denied request with XSS query parameters",
			requestURL:         echoProxiedURL + "?arg=<script>alert(0)</script>",
			requestMethod:      "GET",
			expectedStatusCode: expectStatusCode(403),
		},
		{
			name:               "Denied request with SQLi query parameters",
			requestURL:         echoProxiedURL,
			requestMethod:      "POST",
			requestHeaders:     map[string]string{"Content-Type": "application/x-www-form-urlencoded"},
			requestBody:        "1%27%20ORDER%20BY%203--%2B",
			expectedStatusCode: expectStatusCode(403),
		},
		{
			name:       "CRS malicious UA test (913100-6)",
			requestURL: echoProxiedURL,
			requestHeaders: map[string]string{
				"User-Agent": "Grabber/0.1 (X11; U; Linux i686; en-US; rv:1.7)",
			},
			requestMethod:      "GET",
			expectedStatusCode: expectStatusCode(403),
		},
	}

	if err := runHealthChecks(healthChecks); err != nil {
		return err
	}

	if err := runTests(tests); err != nil {
		return err
	}
	return nil
}

func setHTTPSchemeIfMissing(rawURL string) string {
	if rawURL == "" || strings.HasPrefix(rawURL, "http") || strings.HasPrefix(rawURL, "://") {
		return rawURL
	}

	return "http://" + rawURL
}<|MERGE_RESOLUTION|>--- conflicted
+++ resolved
@@ -48,14 +48,14 @@
 	HttpbinEntrypoint string
 }
 
-type HealthCheck struct {
+type healthCheck struct {
 	name         string
 	url          string
 	expectedCode int
 }
 
-// TestCase represents a single E2E test specification
-type TestCase struct {
+// testCase represents a single E2E test specification
+type testCase struct {
 	name               string
 	requestURL         string
 	requestHeaders     map[string]string
@@ -149,13 +149,8 @@
 	}
 }
 
-<<<<<<< HEAD
-// Run executes the end-to-end tests with the given configuration.
-// It performs health checks on the proxy and httpbin endpoints,
-// and then runs a series of tests to validate the behavior of the Coraza WAF.
-=======
 // runHealthChecks executes all health checks and returns at first failure
-func runHealthChecks(healthChecks []HealthCheck) error {
+func runHealthChecks(healthChecks []healthCheck) error {
 	// Check health endpoint
 	client := http.DefaultClient
 	for currentCheckIndex, healthCheck := range healthChecks {
@@ -205,7 +200,7 @@
 }
 
 // runTests executes all provided tests and validates expectations
-func runTests(tests []TestCase) error {
+func runTests(tests []testCase) error {
 	// Iterate over tests
 	for currentTestIndex, test := range tests {
 		fmt.Printf("[%d/%d] Running test: %s\n", currentTestIndex+1, len(tests), test.name)
@@ -263,13 +258,15 @@
 	return nil
 }
 
->>>>>>> a62bd1bb
+// Run executes the end-to-end tests with the given configuration.
+// It performs health checks on the proxy and httpbin endpoints,
+// and then runs a series of tests to validate the behavior of the Coraza WAF.
 func Run(cfg Config) error {
 	healthURL := setHTTPSchemeIfMissing(cfg.HttpbinEntrypoint) + "/status/200"
 	baseProxyURL := setHTTPSchemeIfMissing(cfg.ProxiedEntrypoint)
 	echoProxiedURL := setHTTPSchemeIfMissing(baseProxyURL) + "/anything"
 
-	healthChecks := []HealthCheck{
+	healthChecks := []healthCheck{
 		{
 			name:         "Health check",
 			url:          healthURL,
@@ -287,7 +284,7 @@
 		},
 	}
 
-	tests := []TestCase{
+	tests := []testCase{
 		{
 			name:               "Legit request",
 			requestURL:         baseProxyURL + "?arg=arg_1",
