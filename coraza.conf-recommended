--- conflicted
+++ resolved
@@ -161,15 +161,11 @@
 #
 SecAuditLogType Serial
 
-<<<<<<< HEAD
-# The following settings are not supported by Coraza
-=======
 # The format used to write the audit log.
 # Can be one of JSON|Native|OCSF
 SecAuditLogFormat OCSF
 
->>>>>>> 2f2603e6
-
+# The following settings are not supported by Coraza
 # SecCookieFormat 0
 # SecArgumentSeparator &
 # SecRule MULTIPART_UNMATCHED_BOUNDARY "@eq 1" \
