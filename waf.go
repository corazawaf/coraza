// Copyright 2022 Juan Pablo Tosso and the OWASP Coraza contributors
// SPDX-License-Identifier: Apache-2.0

package coraza

import (
	"errors"
	"fmt"

	"github.com/corazawaf/coraza/v3/internal/corazawaf"
	"github.com/corazawaf/coraza/v3/internal/seclang"
	"github.com/corazawaf/coraza/v3/types"
)

// WAF instance is used to store configurations and rules
// Every web application should have a different WAF instance,
// but you can share an instance if you are ok with sharing
// configurations, rules and logging.
// Transactions and SecLang parser requires a WAF instance
// You can use as many WAF instances as you want, and they are
// concurrent safe
type WAF interface {
	// NewTransaction Creates a new initialized transaction for this WAF instance
	NewTransaction() types.Transaction
	NewTransactionWithID(id string) types.Transaction
}

// NewWAF creates a new WAF instance with the provided configuration.
func NewWAF(config WAFConfig) (WAF, error) {
	c := config.(*wafConfig)

	waf := corazawaf.NewWAF()

	if c.debugLogger != nil {
		waf.Logger = c.debugLogger
	}

	parser := seclang.NewParser(waf)

	if c.fsRoot != nil {
		parser.SetRoot(c.fsRoot)
	}

	for _, r := range c.rules {
		switch {
		case r.rule != nil:
			if err := waf.Rules.Add(r.rule); err != nil {
				return nil, fmt.Errorf("invalid WAF config: %w", err)
			}
		case r.str != "":
			if err := parser.FromString(r.str); err != nil {
				return nil, fmt.Errorf("invalid WAF config: %w", err)
			}
		case r.file != "":
			if err := parser.FromFile(r.file); err != nil {
				return nil, fmt.Errorf("invalid WAF config: %w", err)
			}
		}
	}

	if a := c.auditLog; a != nil {
		// TODO(anuraaga): Can't override AuditEngineOn from rules to off this way.
		if a.relevantOnly {
			waf.AuditEngine = types.AuditEngineRelevantOnly
		} else {
			waf.AuditEngine = types.AuditEngineOn
		}

		waf.AuditLogParts = a.parts

		if a.logger != nil {
			waf.AuditLogWriter = a.logger
		}
	}

	if c.contentInjection {
		waf.ContentInjection = true
	}

<<<<<<< HEAD
	if c.requestBodyAccess {
=======
	if r := c.requestBody; r != nil {
		if r.limit <= 0 {
			return nil, errors.New("request body limit should be bigger than 0")
		}

		if r.limit < r.inMemoryLimit {
			return nil, errors.New("request body limit should be at least the memory limit")
		}
>>>>>>> 093d1020
		waf.RequestBodyAccess = true
	}

<<<<<<< HEAD
	if c.requestBodyLimit != UnsetLimit {
		waf.RequestBodyLimit = c.requestBodyLimit
	}

	if c.requestBodyInMemoryLimit != UnsetLimit {
		waf.RequestBodyInMemoryLimit = c.requestBodyInMemoryLimit
	}

	if c.responseBodyAccess {
=======
	if r := c.responseBody; r != nil {
		if r.limit <= 0 {
			return nil, errors.New("response body limit should be bigger than 0")
		}
>>>>>>> 093d1020
		waf.ResponseBodyAccess = true
	}

	if c.responseBodyLimit != UnsetLimit {
		waf.ResponseBodyLimit = c.responseBodyLimit
	}

	if c.errorCallback != nil {
		waf.ErrorLogCb = c.errorCallback
	}

	return wafWrapper{waf: waf}, nil
}

type wafWrapper struct {
	waf *corazawaf.WAF
}

// NewTransaction implements the same method on WAF.
func (w wafWrapper) NewTransaction() types.Transaction {
	return w.waf.NewTransaction()
}

// NewTransactionWithID implements the same method on WAF.
func (w wafWrapper) NewTransactionWithID(id string) types.Transaction {
	return w.waf.NewTransactionWithID(id)
}<|MERGE_RESOLUTION|>--- conflicted
+++ resolved
@@ -77,42 +77,37 @@
 		waf.ContentInjection = true
 	}
 
-<<<<<<< HEAD
 	if c.requestBodyAccess {
-=======
-	if r := c.requestBody; r != nil {
-		if r.limit <= 0 {
+		waf.RequestBodyAccess = true
+	}
+
+	if c.requestBodyLimit != UnsetLimit {
+		if c.requestBodyLimit <= 0 {
 			return nil, errors.New("request body limit should be bigger than 0")
 		}
 
-		if r.limit < r.inMemoryLimit {
+		if c.requestBodyLimit < c.requestBodyInMemoryLimit {
 			return nil, errors.New("request body limit should be at least the memory limit")
 		}
->>>>>>> 093d1020
-		waf.RequestBodyAccess = true
-	}
-
-<<<<<<< HEAD
-	if c.requestBodyLimit != UnsetLimit {
-		waf.RequestBodyLimit = c.requestBodyLimit
+		waf.RequestBodyLimit = int64(c.requestBodyLimit)
 	}
 
 	if c.requestBodyInMemoryLimit != UnsetLimit {
-		waf.RequestBodyInMemoryLimit = c.requestBodyInMemoryLimit
+		if c.requestBodyInMemoryLimit <= 0 {
+			return nil, errors.New("request body memory limit should be bigger than 0")
+		}
+		waf.RequestBodyInMemoryLimit = int64(c.requestBodyInMemoryLimit)
 	}
 
 	if c.responseBodyAccess {
-=======
-	if r := c.responseBody; r != nil {
-		if r.limit <= 0 {
-			return nil, errors.New("response body limit should be bigger than 0")
-		}
->>>>>>> 093d1020
 		waf.ResponseBodyAccess = true
 	}
 
 	if c.responseBodyLimit != UnsetLimit {
-		waf.ResponseBodyLimit = c.responseBodyLimit
+		if c.responseBodyLimit <= 0 {
+			return nil, errors.New("response body limit should be bigger than 0")
+		}
+		waf.ResponseBodyLimit = int64(c.responseBodyLimit)
 	}
 
 	if c.errorCallback != nil {
