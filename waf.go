// Copyright 2022 Juan Pablo Tosso
//
// Licensed under the Apache License, Version 2.0 (the "License");
// you may not use this file except in compliance with the License.
// You may obtain a copy of the License at
//
//      http://www.apache.org/licenses/LICENSE-2.0
//
// Unless required by applicable law or agreed to in writing, software
// distributed under the License is distributed on an "AS IS" BASIS,
// WITHOUT WARRANTIES OR CONDITIONS OF ANY KIND, either express or implied.
// See the License for the specific language governing permissions and
// limitations under the License.

package coraza

import (
	"fmt"
	"io/fs"
	"os"
	"regexp"
	"strconv"
	"strings"
	"sync"
	"time"

	"github.com/jptosso/coraza-waf/v2/loggers"
	"github.com/jptosso/coraza-waf/v2/types"
	"github.com/jptosso/coraza-waf/v2/types/variables"
	utils "github.com/jptosso/coraza-waf/v2/utils/strings"
	"go.uber.org/zap"
	"go.uber.org/zap/zapcore"
)

// Initializing pool for transactions
var transactionPool = sync.Pool{
	// New optionally specifies a function to generate
	// a value when Get would otherwise return nil.
	New: func() interface{} { return new(Transaction) },
}

// ErrorLogCallback is used to set a callback function to log errors
// It is triggered when an error is raised by the WAF
// It contains the severity so the cb can decide to log it or not
type ErrorLogCallback = func(rule MatchedRule)

// Waf instance is used to store configurations and rules
// Every web application should have a different Waf instance,
// but you can share an instance if you are ok with sharing
// configurations, rules and logging.
// Transactions and SecLang parser requires a Waf instance
// You can use as many Waf instances as you want, and they are
// concurrent safe
// All Waf instance fields are immutable, if you update any
// of them in runtime you might create concurrency issues
type Waf struct {
	// ruleGroup object, contains all rules and helpers
	Rules RuleGroup

	// Audit mode status
	AuditEngine types.AuditEngineStatus

	// Array of logging parts to be used
	AuditLogParts types.AuditLogParts

	// Status of the content injection for responses and requests
	ContentInjection bool

	// If true, transactions will have access to the request body
	RequestBodyAccess bool

	// Request body page file limit
	RequestBodyLimit int64

	// Request body in memory limit
	RequestBodyInMemoryLimit int64

	// If true, transactions will have access to the response body
	ResponseBodyAccess bool

	// Response body memory limit
	ResponseBodyLimit int64

	// Defines if rules are going to be evaluated
	RuleEngine types.RuleEngineStatus

	// If true, transaction will fail if response size is bigger than the page limit
	RejectOnResponseBodyLimit bool

	// If true, transaction will fail if request size is bigger than the page limit
	RejectOnRequestBodyLimit bool

	// Responses will only be loaded if mime is listed here
	ResponseBodyMimeTypes []string

	// Web Application id, apps sharing the same id will share persistent collections
	WebAppID string

	// Add significant rule components to audit log
	ComponentNames []string

	// Contains the regular expression for relevant status audit logging
	AuditLogRelevantStatus *regexp.Regexp

	// If true WAF engine will fail when remote rules cannot be loaded
	AbortOnRemoteRulesFail bool

	// Instructs the waf to change the Server response header
	ServerSignature string

	// This directory will be used to store page files
	TmpDir string

	// Sensor ID identifies the sensor in ac cluster
	SensorID string

	// Path to store data files (ex. cache)
	DataDir string

	// If true, the WAF will store the uploaded files in the UploadDir
	// directory
	UploadKeepFiles bool
	// UploadFileMode instructs the waf to set the file mode for uploaded files
	UploadFileMode fs.FileMode
	// UploadFileLimit is the maximum size of the uploaded file to be stored
	UploadFileLimit int
	// UploadDir is the directory where the uploaded files will be stored
	UploadDir string

	RequestBodyNoFilesLimit int64

	// Used by some functions to support concurrent tasks
	mux *sync.RWMutex

	RequestBodyLimitAction types.RequestBodyLimitAction

	ArgumentSeparator string

	// ProducerConnector is used by connectors to identify the producer
	// on audit logs, for example, apache-modcoraza
	ProducerConnector string
	// ProducerConnectorVersion is used by connectors to identify the producer
	// version on audit logs
	ProducerConnectorVersion string

	// Used for the debug logger
	Logger *zap.Logger

	// Used to allow switching the debug level during runtime
	// ctl cannot switch use it as it will update de lvl
	// for the whole Waf instance
	loggerAtomicLevel *zap.AtomicLevel

	errorLogCb ErrorLogCallback

	// Config stores the "out of the box" configurations for the waf
	Config types.WafConfig

	// AuditLogWriter is used to write audit logs
	AuditLogWriter loggers.LogWriter
}

// NewTransaction Creates a new initialized transaction for this WAF instance
func (w *Waf) NewTransaction() *Transaction {
	tx := transactionPool.Get().(*Transaction)
<<<<<<< HEAD
=======
	tx.Waf = w
	tx.collections = [variables.Count]*Collection{}
>>>>>>> 78e11b8a
	tx.ID = utils.SafeRandom(19)
	tx.MatchedRules = []MatchedRule{}
	tx.Interruption = nil
	tx.collections = [variables.VariablesCount]*Collection{}
	tx.Logdata = ""
	tx.SkipAfter = ""
	tx.AuditEngine = w.AuditEngine
	tx.AuditLogParts = w.AuditLogParts
	tx.ForceRequestBodyVariable = false
	tx.RequestBodyAccess = w.RequestBodyAccess
	tx.RequestBodyLimit = w.RequestBodyLimit
	tx.ResponseBodyAccess = w.ResponseBodyAccess
	tx.ResponseBodyLimit = w.ResponseBodyLimit
	tx.RuleEngine = w.RuleEngine
	tx.HashEngine = false
	tx.HashEnforcement = false
	tx.LastPhase = 0
	tx.RequestBodyBuffer = NewBodyBuffer(types.BodyBufferOptions{
		TmpPath:     w.TmpDir,
		MemoryLimit: w.RequestBodyInMemoryLimit,
	})
	tx.ResponseBodyBuffer = NewBodyBuffer(types.BodyBufferOptions{
		TmpPath:     w.TmpDir,
		MemoryLimit: w.RequestBodyInMemoryLimit,
	})
	tx.bodyProcessor = nil
	tx.ruleRemoveByID = []int{}
	tx.ruleRemoveTargetByID = map[int][]ruleVariableParams{}
	tx.Skip = 0
	tx.Capture = false
	tx.stopWatches = map[types.RulePhase]int64{}
	tx.Waf = w
	tx.Timestamp = time.Now().UnixNano()
	tx.audit = false

	for i := range tx.collections {
		tx.collections[i] = NewCollection(variables.RuleVariable(i))
	}

	// set capture variables
	txvar := tx.GetCollection(variables.TX)
	for i := 0; i <= 10; i++ {
		is := strconv.Itoa(i)
		txvar.Set(is, []string{""})
	}

	// Some defaults
	defaults := map[variables.RuleVariable]string{
		variables.FilesCombinedSize:             "0",
		variables.UrlencodedError:               "0",
		variables.FullRequestLength:             "0",
		variables.MultipartBoundaryQuoted:       "0",
		variables.MultipartBoundaryWhitespace:   "0",
		variables.MultipartCrlfLfLines:          "0",
		variables.MultipartDataAfter:            "0",
		variables.MultipartDataBefore:           "0",
		variables.MultipartFileLimitExceeded:    "0",
		variables.MultipartHeaderFolding:        "0",
		variables.MultipartInvalidHeaderFolding: "0",
		variables.MultipartInvalidPart:          "0",
		variables.MultipartInvalidQuoting:       "0",
		variables.MultipartLfLine:               "0",
		variables.MultipartMissingSemicolon:     "0",
		variables.MultipartStrictError:          "0",
		variables.MultipartUnmatchedBoundary:    "0",
		variables.OutboundDataError:             "0",
		variables.ReqbodyError:                  "0",
		variables.ReqbodyProcessorError:         "0",
		variables.RequestBodyLength:             "0",
		variables.Duration:                      "0",
		variables.HighestSeverity:               "0",
		variables.ArgsCombinedSize:              "0",
		variables.UniqueID:                      tx.ID,
		// TODO single variables must be defaulted to empty string
		variables.RemoteAddr:       "",
		variables.ReqbodyProcessor: "",
		variables.RequestBody:      "",
		variables.ResponseBody:     "",
		// TODO others
		// variables.WebAppID: w.WebAppID, not implemented yet
	}
	for v, data := range defaults {
		tx.GetCollection(v).Set("", []string{data})
	}

	// Get all env variables
	env := tx.GetCollection(variables.Env)
	for _, e := range os.Environ() {
		spl := strings.SplitN(e, "=", 2)
		if len(spl) != 2 {
			continue
		}
		env.Set(spl[0], []string{spl[1]})
	}

	w.Logger.Debug("new transaction created", zap.String("event", "NEW_TRANSACTION"), zap.String("txid", tx.ID))

	return tx
}

// SetDebugLogPath sets the path for the debug log
// If the path is empty, the debug log will be disabled
// note: this is not thread safe
func (w *Waf) SetDebugLogPath(path string) error {
	cfg := zap.NewProductionConfig()
	// sampling would make us loose some debug logs
	cfg.Sampling = nil
	if path == "" {
		cfg.OutputPaths = []string{}
	} else {
		cfg.OutputPaths = []string{path}
	}
	cfg.Level = *w.loggerAtomicLevel
	logger, err := cfg.Build()
	if err != nil {
		return err
	}
	w.Logger = logger
	return nil
}

// NewWaf creates a new WAF instance with default variables
func NewWaf() *Waf {
	atom := zap.NewAtomicLevel()
	atom.SetLevel(zap.FatalLevel)
	logWriter, _ := loggers.GetLogWriter("serial")
	waf := &Waf{
		ArgumentSeparator:        "&",
		AuditLogWriter:           logWriter,
		AuditEngine:              types.AuditEngineOff,
		AuditLogParts:            types.AuditLogParts("ABCFHZ"),
		mux:                      &sync.RWMutex{},
		RequestBodyInMemoryLimit: 131072,
		RequestBodyLimit:         134217728, // 10mb
		ResponseBodyMimeTypes:    []string{"text/html", "text/plain"},
		ResponseBodyLimit:        524288,
		ResponseBodyAccess:       false,
		RuleEngine:               types.RuleEngineOn,
		Rules:                    NewRuleGroup(),
		TmpDir:                   "/tmp",
		loggerAtomicLevel:        &atom,
		AuditLogRelevantStatus:   regexp.MustCompile(`.*`),
		RequestBodyAccess:        false,
		Config: types.WafConfig{
			"auditlog_file":   "/dev/null",
			"auditlog_format": "native",
		},
	}
	// We initialize a basic audit log writer to /dev/null
	if err := logWriter.Init(waf.Config); err != nil {
		fmt.Println(err)
	}
	if err := waf.SetDebugLogPath("/dev/null"); err != nil {
		fmt.Println(err)
	}
	waf.Logger.Debug("a new waf instance was created")
	return waf
}

// SetDebugLogLevel changes the debug level of the Waf instance
func (w *Waf) SetDebugLogLevel(lvl int) error {
	// setlevel is concurrent safe
	switch lvl {
	case 0:
		w.loggerAtomicLevel.SetLevel(zapcore.FatalLevel)
	case 1:
		w.loggerAtomicLevel.SetLevel(zapcore.PanicLevel)
	case 2:
		w.loggerAtomicLevel.SetLevel(zapcore.ErrorLevel)
	case 3:
		w.loggerAtomicLevel.SetLevel(zapcore.WarnLevel)
	case 4:
		w.loggerAtomicLevel.SetLevel(zapcore.InfoLevel)
	case 5:
		w.loggerAtomicLevel.SetLevel(zapcore.DebugLevel)
	default:
		return fmt.Errorf("invalid SecDebugLogLevel value")
	}
	return nil
}

// SetErrorLogCb sets the callback function for error logging
// The error callback receives all the error data and some
// helpers to write modsecurity style logs
func (w *Waf) SetErrorLogCb(cb ErrorLogCallback) {
	w.errorLogCb = cb
}<|MERGE_RESOLUTION|>--- conflicted
+++ resolved
@@ -163,11 +163,6 @@
 // NewTransaction Creates a new initialized transaction for this WAF instance
 func (w *Waf) NewTransaction() *Transaction {
 	tx := transactionPool.Get().(*Transaction)
-<<<<<<< HEAD
-=======
-	tx.Waf = w
-	tx.collections = [variables.Count]*Collection{}
->>>>>>> 78e11b8a
 	tx.ID = utils.SafeRandom(19)
 	tx.MatchedRules = []MatchedRule{}
 	tx.Interruption = nil
