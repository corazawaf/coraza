// Copyright 2022 Juan Pablo Tosso
//
// Licensed under the Apache License, Version 2.0 (the "License");
// you may not use this file except in compliance with the License.
// You may obtain a copy of the License at
//
//      http://www.apache.org/licenses/LICENSE-2.0
//
// Unless required by applicable law or agreed to in writing, software
// distributed under the License is distributed on an "AS IS" BASIS,
// WITHOUT WARRANTIES OR CONDITIONS OF ANY KIND, either express or implied.
// See the License for the specific language governing permissions and
// limitations under the License.

package coraza

import (
	"fmt"
	"strings"

	"github.com/jptosso/coraza-waf/v2/types/variables"
)

type macroToken struct {
	text     string
	variable *variables.RuleVariable
	key      string
}

// Macro is used to create tokenized strings that can be
// "expanded" at high speed and concurrent-safe.
// A Macro contains tokens for strings and expansions
// For example: some string %{tx.var} some string
// The previous example would create 3 tokens:
// String token: some string
// Variable token: Variable: TX, key: var
// String token: some string
type Macro struct {
	original string
	tokens   []macroToken
}

// Expand the pre-compiled macro expression into a string
func (m *Macro) Expand(tx *Transaction) string {
	res := strings.Builder{}
	for _, token := range m.tokens {
		// now we place the in the index
		if token.variable != nil {
			col := tx.GetCollection(*token.variable)
			if col == nil {
				return m.original
			}
			// we get the key from the collection
			// Get does not support regex
			data := col.Get(token.key)
			if len(data) == 0 {
				res.WriteString(token.text)
				continue
			}
			res.WriteString(data[0])
		} else {
			res.WriteString(token.text)
		}
	}
	return res.String()
}

<<<<<<< HEAD
// Compile the macro into tokens, each token represents a string or a variable:
=======
// Compile is used to parse the input and generate the corresponding token
>>>>>>> 78e11b8a
// Example input: %{var.foo} and %{var.bar}
// expected result:
// [0] macroToken{text: "%{var.foo}", variable: &variables.Var, key: "foo"},
// [1] macroToken{text: " and ", variable: nil, key: ""}
// [2] macroToken{text: "%{var.bar}", variable: &variables.Var, key: "bar"}
func (m *Macro) Compile(input string) error {
	currentToken := strings.Builder{}
	m.original = input
	isMacro := false
	for i := 0; i < len(input); i++ {
		c := input[i]
		if c == '%' && (i <= len(input) && input[i+1] == '{') {
			// we have a macro
			if currentToken.Len() > 0 {
				// we add the text token
				m.tokens = append(m.tokens, macroToken{
					text:     currentToken.String(),
					variable: nil,
					key:      "",
				})
			}
			currentToken.Reset()
			isMacro = true
			i++
			continue
		}
		if isMacro {
			if c == '}' {
				// we close a macro
				isMacro = false
				spl := strings.SplitN(currentToken.String(), ".", 2)
				key := ""
				if len(spl) == 2 {
					key = spl[1]
				} else if len(spl) == 0 {
					return fmt.Errorf("invalid macro %s", currentToken.String())
				}
				v, err := variables.Parse(spl[0])
				if err != nil {
					return fmt.Errorf("invalid variable %s", spl[0])
				}
				// we add the variable token
				m.tokens = append(m.tokens, macroToken{
					text:     currentToken.String(),
					variable: &v,
					key:      strings.ToLower(key),
				})
				currentToken.Reset()
				continue
			}
			currentToken.WriteByte(c)
			continue
		}
		// we have a normal character
		currentToken.WriteByte(c)
	}
	// if there is something left
	if currentToken.Len() > 0 {
		m.tokens = append(m.tokens, macroToken{
			text:     currentToken.String(),
			variable: nil,
			key:      "",
		})
	}
	return nil
}

// String returns the original string
func (m *Macro) String() string {
	return m.original
}

<<<<<<< HEAD
// IsExpandable return true if there are macro expanadable tokens
func (m *Macro) IsExpandable() bool {
	return len(m.tokens) > 1
=======
// Tokens return the count of tokens
// If the macro is not compiled, it will return 0
// If no macro is found, and it is compiled, it will return 1
func (m *Macro) Tokens() int {
	return len(m.tokens)
>>>>>>> 78e11b8a
}

// NewMacro creates a new macro
func NewMacro(data string) (*Macro, error) {
	macro := &Macro{
		tokens: []macroToken{},
	}
	if err := macro.Compile(data); err != nil {
		return nil, err
	}
	return macro, nil
}<|MERGE_RESOLUTION|>--- conflicted
+++ resolved
@@ -65,11 +65,7 @@
 	return res.String()
 }
 
-<<<<<<< HEAD
-// Compile the macro into tokens, each token represents a string or a variable:
-=======
 // Compile is used to parse the input and generate the corresponding token
->>>>>>> 78e11b8a
 // Example input: %{var.foo} and %{var.bar}
 // expected result:
 // [0] macroToken{text: "%{var.foo}", variable: &variables.Var, key: "foo"},
@@ -142,17 +138,9 @@
 	return m.original
 }
 
-<<<<<<< HEAD
 // IsExpandable return true if there are macro expanadable tokens
 func (m *Macro) IsExpandable() bool {
 	return len(m.tokens) > 1
-=======
-// Tokens return the count of tokens
-// If the macro is not compiled, it will return 0
-// If no macro is found, and it is compiled, it will return 1
-func (m *Macro) Tokens() int {
-	return len(m.tokens)
->>>>>>> 78e11b8a
 }
 
 // NewMacro creates a new macro
